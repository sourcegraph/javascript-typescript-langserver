--- conflicted
+++ resolved
@@ -167,12 +167,9 @@
                     }
                 }
             });
-<<<<<<< HEAD
-
-            async.parallel(tasks, function (err: Error, result?: FileSystem.FileInfo[][]) {
-=======
+
             async.parallel(tasks, (err: Error, result?: FileSystem.FileInfo[][]) => {
->>>>>>> 9befc74e
+
                 if (err) {
                     return callback(err)
                 }
@@ -260,13 +257,8 @@
      * Detects projects denoted by tsconfig.json
      */
     private processProjects() {
-<<<<<<< HEAD
-        const self = this;
-        const files = Object.keys(this.localFs.entries);
-        files.forEach(function (k) {
-=======
         Object.keys(this.localFs.entries).forEach((k) => {
->>>>>>> 9befc74e
+
             if (!/(^|\/)[tj]sconfig\.json$/.test(k)) {
                 return;
             }
@@ -277,11 +269,9 @@
             if (dir == '.') {
                 dir = '';
             }
-<<<<<<< HEAD
-            self.configs.set(dir, new ProjectConfiguration(self.localFs, k, null));
-=======
+
             this.configs.set(dir, new ProjectConfiguration(this.localFs, k));
->>>>>>> 9befc74e
+
         });
 
         // collecting all the files in workspace by making fake configuration object         
@@ -320,11 +310,8 @@
         this.fs = fs;
         this.expectedFiles = expectedFiles;
         this.projectVersion = 1;
-<<<<<<< HEAD
         this.dtsNames = {};
-=======
         this.files = [];
->>>>>>> 9befc74e
     }
 
     /**
@@ -537,12 +524,8 @@
                 if (/(^|\/)jsconfig\.json$/.test(this.configFileName)) {
                     options.allowJs = true;
                 }
-<<<<<<< HEAD
-
-                self.host = new InMemoryLanguageServiceHost(self.fs.path,
-=======
+
                 this.host = new InMemoryLanguageServiceHost(this.fs.path,
->>>>>>> 9befc74e
                     options,
                     this.fs,
                     configParseResult.fileNames);
