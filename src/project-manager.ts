import * as bluebird from 'bluebird';
import * as fs_ from 'fs';
<<<<<<< HEAD
=======
import iterate from 'iterare';
>>>>>>> 26b3e263
import { memoize } from 'lodash';
import * as os from 'os';
import * as path_ from 'path';
import * as ts from 'typescript';
<<<<<<< HEAD
import { CancellationToken, CancellationTokenSource } from 'vscode-jsonrpc';
=======
>>>>>>> 26b3e263
import { Disposable } from 'vscode-languageserver';
import { CancellationToken, CancellationTokenSource, throwIfCancelledError, throwIfRequested } from './cancellation';
import * as FileSystem from './fs';
<<<<<<< HEAD
import { Logger, NoopLogger } from './logging';
=======
import { FileSystemUpdater } from './fs';
>>>>>>> 26b3e263
import * as match from './match-files';
import * as util from './util';

/**
 * ProjectManager translates VFS files to one or many projects denoted by [tj]config.json.
 * It uses either local or remote file system to fetch directory tree and files from and then
 * makes one or more LanguageService objects. By default all LanguageService objects contain no files,
 * they are added on demand - current file for hover or definition, project's files for references and
 * all files from all projects for workspace symbols.
 */
export class ProjectManager implements Disposable {

	/**
	 * Cancellations to do when the object is disposed
	 */
	private cancellationSources = new Set<CancellationTokenSource>();

	/**
	 * Root path (as passed to `initialize` request)
	 */
	private rootPath: string;

	/**
	 * Workspace subtree (folder) -> JS/TS configuration mapping.
	 * Configuration settings for a source file A are located in the closest parent folder of A.
	 * Map keys are relative (to workspace root) paths
	 */
	private configs: Map<string, ProjectConfiguration>;

	/**
	 * When on, indicates that client is responsible to provide file content (VFS),
	 * otherwise we are working with a local file system
	 */
	private strict: boolean;

	/**
	 * Remote side of file content provider which may point to either a client (strict mode) or
	 * to a local file system
	 */
	private remoteFs: FileSystem.FileSystem;

	/**
	 * Local side of file content provider which keeps cache of fetched files
	 */
	private localFs: InMemoryFileSystem;

	/**
	 * File system updater that takes care of updating the in-memory file system
	 */
	private updater: FileSystemUpdater;

	/**
	 * Relative file path -> version map. Every time file content is about to change or changed (didChange/didOpen/...), we are incrementing it's version
	 * signalling that file is changed and file's user must invalidate cached and requery file content
	 */
	private versions: Map<string, number>;

	/**
	 * Enables module resolution tracing by TS compiler
	 */
	private traceModuleResolution: boolean;

	/**
	 * Flag indicating that we fetched module struture (tsconfig.json, jsconfig.json, package.json files) from the remote file system.
	 * Without having this information we won't be able to split workspace to sub-projects
	 */
	private ensuredModuleStructure?: Promise<void>;

	/**
	 * Tracks if source file denoted by the given URI is fetched from remote file system and available locally.
	 * For hover or definition we only need a single file (and maybe its transitive includes/references as reported by TS compiler).
	 * This map prevents fetching of file content from remote filesystem twice
	 */
	private ensuredFilesForHoverAndDefinition = new Map<string, Promise<void>>();

	/**
	 * For references/symbols we need all the source files making workspace so this flag tracks if we already did it
	 */
	private ensuredAllFiles?: Promise<void>;

	/**
	 * @param rootPath root path as passed to `initialize`
	 * @param remoteFS remote side of file content provider, used to fetch content from on demand
	 * @param strict indicates if we are working in strict mode (VFS) or with a local file system
	 * @param traceModuleResolution allows to enable module resolution tracing (done by TS compiler)
	 */
	constructor(rootPath: string, remoteFs: FileSystem.FileSystem, strict: boolean, traceModuleResolution?: boolean, protected logger: Logger = new NoopLogger()) {
		this.rootPath = util.toUnixPath(rootPath);
		this.configs = new Map<string, ProjectConfiguration>();
<<<<<<< HEAD
		this.localFs = new InMemoryFileSystem(this.rootPath, this.logger);
=======
		this.localFs = new InMemoryFileSystem(this.rootPath);
		this.updater = new FileSystemUpdater(remoteFs, this.localFs);
>>>>>>> 26b3e263
		this.versions = new Map<string, number>();
		this.remoteFs = remoteFs;
		this.strict = strict;
		this.traceModuleResolution = traceModuleResolution || false;
	}

	/**
	 * Disposes the object and cancels any asynchronous operations that are still active
	 */
	dispose(): void {
		for (const source of this.cancellationSources) {
			source.cancel();
		}
	}

	/**
	 * @return root path (as passed to `initialize`)
	 */
	getRemoteRoot(): string {
		return this.rootPath;
	}

	/**
	 * @return local side of file content provider which keeps cached copies of fethed files
	 */
	getFs(): InMemoryFileSystem {
		return this.localFs;
	}

	/**
	 * @param filePath file path (both absolute or relative file paths are accepted)
	 * @return true if there is a fetched file with a given path
	 */
	hasFile(filePath: string) {
		return this.localFs.fileExists(filePath);
	}

	/**
	 * @return all sub-projects we have identified for a given workspace.
	 * Sub-project is mainly a folder which contains tsconfig.json, jsconfig.json, package.json,
	 * or a root folder which serves as a fallback
	 */
	getConfigurations(): ProjectConfiguration[] {
		const ret: ProjectConfiguration[] = [];
		this.configs.forEach((v, k) => {
			ret.push(v);
		});
		return ret;
	}

	/**
	 * ensureModuleStructure ensures that the module structure of the
	 * project exists in localFs. TypeScript/JavaScript module
	 * structure is determined by [jt]sconfig.json, filesystem layout,
	 * global*.d.ts files. For performance reasons, we only read in
	 * the contents of some files and store "var dummy_0ff1bd;" as the
	 * contents of all other files.
	 */
	ensureModuleStructure(): Promise<void> {
		if (!this.ensuredModuleStructure) {
			this.ensuredModuleStructure = this.refreshFileTree(this.rootPath, true).then(() => {
				this.refreshConfigurations();
			});
			this.ensuredModuleStructure.catch(err => {
				this.logger.error('Failed to fetch module structure: ', err);
				this.ensuredModuleStructure = undefined;
			});
		}
		return this.ensuredModuleStructure;
	}

	/**
	 * refreshFileTree refreshes the local in-memory filesytem's (this.localFs) files under the
	 * specified path (root) with the contents of the remote filesystem (this.remoteFs). It will
	 * also reset the ProjectConfigurations that are affected by the refreshed files.
	 *
	 * If moduleStructureOnly is true, then only files related to module structure (package.json,
	 * tsconfig.json, etc.) will be refreshed.
	 *
	 * This method is public because a ProjectManager instance assumes there are no changes made to
	 * the remote filesystem structure after initialization. If such changes are made, it is
	 * necessary to call this method to alert the ProjectManager instance of the change.
	 *
	 * @param rootPath root path
	 * @param moduleStructureOnly indicates if we need to fetch only configuration files such as tsconfig.json,
	 * jsconfig.json or package.json (otherwise we want to fetch them plus source files)
	 */
	async refreshFileTree(rootPath: string, moduleStructureOnly: boolean): Promise<void> {
		rootPath = util.normalizeDir(rootPath);
		const filesToFetch: string[] = [];
		await this.updater.fetchStructure();
		for (const uri of this.localFs.uris()) {
			const file = util.uri2path(uri);
			const rel = path_.posix.relative(this.rootPath, util.toUnixPath(file));
			if (!moduleStructureOnly || util.isGlobalTSFile(rel) || util.isConfigFile(rel) || util.isPackageJsonFile(rel)) {
				filesToFetch.push(file);
			} else if (!this.localFs.fileExists(rel)) {
				this.localFs.addFile(rel, localFSPlaceholder);
			}
		}
		await this.ensureFiles(filesToFetch);

		// require re-fetching of dependency files (but not for
		// workspace/symbol and textDocument/references, because those
		// should not be affected by new external modules)
		this.ensuredFilesForHoverAndDefinition.clear();

		// require re-parsing of projects whose file set may have been affected
		for (let [dir, config] of this.configs) {
			dir = util.normalizeDir(dir);

			if (dir.startsWith(rootPath + '/') || rootPath.startsWith(dir + '/') || rootPath === dir) {
				config.reset();
			}
		}
	}

	/**
	 * Ensures that all the files needed to produce hover and definitions for a given
	 * source file URI were fetched from the remote file system. Set of the needed files includes:
	 * - file itself
	 * - file's includes and dependencies (transitive) reported by TS compiler up to depth 30
	 * There is no need to fetch/parse/compile all the workspace files to produce hover of a symbol in the file F because
	 * definition of this symbol must be in one of files references by F or its dependencies
	 *
	 * @param uri target file URI
	 */
	ensureFilesForHoverAndDefinition(uri: string): Promise<void> {
		const existing = this.ensuredFilesForHoverAndDefinition.get(uri);
		if (existing) {
			return existing;
		}

		const promise = this.ensureModuleStructure().then(() => {
			// include dependencies up to depth 30
			const deps = new Set<string>();
			return this.ensureTransitiveFileDependencies([util.uri2path(uri)], 30, deps).then(() => {
				return this.refreshConfigurations();
			});
		});
		this.ensuredFilesForHoverAndDefinition.set(uri, promise);
		promise.catch(err => {
			this.logger.error(`Failed to fetch files for hover/definition for uri ${uri}`, err);
			this.ensuredFilesForHoverAndDefinition.delete(uri);
		});
		return promise;
	}

	/**
	 * Ensures all files needed for a workspace/symbol request are available in memory.
	 * This includes all js/ts files, tsconfig files and package.json files.
	 * It excludes files in node_modules.
	 * Invalidates project configurations after execution
	 */
	ensureFilesForWorkspaceSymbol = memoize(async (): Promise<void> => {
		try {
			await this.updater.ensureStructure();
			const filesToEnsure = [];
			for (const uri of this.localFs.uris()) {
				const file = util.uri2path(uri);
				if (
					util.toUnixPath(file).indexOf('/node_modules/') === -1
					&& (util.isJSTSFile(file) || util.isConfigFile(file) || util.isPackageJsonFile(file))
				) {
					filesToEnsure.push(file);
				}
			}
			await this.ensureFiles(filesToEnsure);
			await this.refreshConfigurations();
		} catch (e) {
			this.ensureFilesForWorkspaceSymbol.cache = new WeakMap();
			throw e;
		}
	});

	/**
	 * Ensures all files were fetched from the remote file system.
	 * Invalidates project configurations after execution
	 */
	ensureAllFiles(): Promise<void> {
		if (this.ensuredAllFiles) {
			return this.ensuredAllFiles;
		}

		const promise = this.updater.ensureStructure()
			.then(() => this.ensureFiles(
				iterate(this.localFs.uris())
					.map(uri => util.uri2path(uri))
					.filter(file => util.isJSTSFile(file))
			))
			.then(() => this.refreshConfigurations());

		this.ensuredAllFiles = promise;
<<<<<<< HEAD
		promise.catch(err => {
			this.logger.error('Failed to fetch files for references:', err);
=======
		promise.catch((err: any) => {
			console.error('Failed to fetch files for references:', err);
>>>>>>> 26b3e263
			this.ensuredAllFiles = undefined;
		});

		return promise;
	}

	/**
	 * Ensures that we have all the files needed to retrieve all the references to a symbol in the given file.
	 * Pretty much it's the same set of files needed to produce workspace symbols unless file is located in `node_modules`
	 * in which case we need to fetch the whole tree
	 *
	 * @param uri target file URI
	 */
	ensureFilesForReferences(uri: string): Promise<void> {
		const fileName: string = util.uri2path(uri);
		if (util.toUnixPath(fileName).indexOf(`${path_.posix.sep}node_modules${path_.posix.sep}`) !== -1) {
			return this.ensureFilesForWorkspaceSymbol();
		}

		return this.ensureAllFiles();
	}

	/**
	 * Recursively collects file(s) dependencies up to given level.
	 * Dependencies are extracted by TS compiler from import and reference statements
	 *
	 * Dependencies include:
	 * - all the configuration files
	 * - files referenced by the given file
	 * - files included by the given file
	 *
	 * @param filePaths files to process (both absolute and relative paths are accepted)
	 * @param maxDepth stop collecting when reached given recursion level
	 * @param seen tracks visited files to avoid cycles
	 */
	private async ensureTransitiveFileDependencies(filePaths: string[], maxDepth: number, seen: Set<string>): Promise<void> {
		filePaths = filePaths.filter(f => !seen.has(f));
		if (filePaths.length === 0) {
			return Promise.resolve();
		}
		filePaths.forEach(f => seen.add(f));

		const absFilePaths = filePaths.map(f => util.toUnixPath(util.resolve(this.rootPath, f)));
		await this.ensureFiles(absFilePaths);

		if (maxDepth > 0) {
			const importPaths = new Set<string>();
			await Promise.all(filePaths.map(async filePath => {
				const config = this.getConfiguration(filePath);
				await config.ensureBasicFiles();
				const contents = this.getFs().readFile(filePath);
				const info = ts.preProcessFile(contents, true, true);
				const compilerOpt = config.getHost().getCompilationSettings();
				for (const imp of info.importedFiles) {
					const resolved = ts.resolveModuleName(util.toUnixPath(imp.fileName), filePath, compilerOpt, config.moduleResolutionHost());
					if (!resolved || !resolved.resolvedModule) {
						// This means we didn't find a file defining
						// the module. It could still exist as an
						// ambient module, which is why we fetch
						// global*.d.ts files.
						continue;
					}
					importPaths.add(resolved.resolvedModule.resolvedFileName);
				}
				const resolver = !this.strict && os.platform() === 'win32' ? path_ : path_.posix;
				for (const ref of info.referencedFiles) {
					// Resolving triple slash references relative to current file
					// instead of using module resolution host because it behaves
					// differently in "nodejs" mode
					const refFilePath = util.toUnixPath(path_.relative(this.rootPath,
						resolver.resolve(this.rootPath,
							resolver.dirname(filePath),
							util.toUnixPath(ref.fileName))));
					importPaths.add(refFilePath);
				}
			}));
			await this.ensureTransitiveFileDependencies(Array.from(importPaths), maxDepth - 1, seen);
		}
	}

	/**
	 * @param filePath source file path relative to project root
	 * @return project configuration for a given source file. Climbs directory tree up to workspace root if needed
	 */
	getConfiguration(filePath: string): ProjectConfiguration {
		let dir = filePath;
		let config;
		while (dir && dir !== this.rootPath) {
			config = this.configs.get(dir);
			if (config) {
				return config;
			}
			dir = path_.posix.dirname(dir);
			if (dir === '.') {
				dir = '';
			}
		}
		config = this.configs.get('');
		if (config) {
			return config;
		}
		throw new Error('unreachable');
	}

	/**
	 * Called when file was opened by client. Current implementation
	 * does not differenciates open and change events
	 * @param filePath path to a file relative to project root
	 * @param text file's content
	 */
	didOpen(filePath: string, text: string) {
		this.didChange(filePath, text);
	}

	/**
	 * Called when file was closed by client. Current implementation invalidates compiled version
	 * @param filePath path to a file relative to project root
	 */
	didClose(filePath: string) {
		this.localFs.didClose(filePath);
		let version = this.versions.get(filePath) || 0;
		this.versions.set(filePath, ++version);
		const config = this.getConfiguration(filePath);
		config.ensureConfigFile().then(() => {
			config.getHost().incProjectVersion();
			config.syncProgram();
		});
	}

	/**
	 * Called when file was changed by client. Current implementation invalidates compiled version
	 * @param filePath path to a file relative to project root
	 * @param text file's content
	 */
	didChange(filePath: string, text: string) {
		this.localFs.didChange(filePath, text);
		let version = this.versions.get(filePath) || 0;
		this.versions.set(filePath, ++version);
		const config = this.getConfiguration(filePath);
		config.ensureConfigFile().then(() => {
			config.getHost().incProjectVersion();
			config.syncProgram();
		});
	}

	/**
	 * Called when file was saved by client
	 * @param filePath path to a file relative to project root
	 */
	didSave(filePath: string) {
		this.localFs.didSave(filePath);
	}

	/**
	 * ensureFiles ensures the following files have been fetched to
	 * localFs. The files parameter is expected to contain paths in
	 * the remote FS. ensureFiles only syncs unfetched file content
	 * from remoteFs to localFs. It does not update project
	 * state. Callers that want to do so after file contents have been
	 * fetched should call this.refreshConfigurations().
	 *
	 * If one file fetch failed, the error will be caught and logged.
	 *
	 * @param files File paths
	 */
	async ensureFiles(files: Iterable<string>, token: CancellationToken = CancellationToken.None): Promise<void> {
		const source = new CancellationTokenSource();
		token.onCancellationRequested(() => source.cancel());
		this.cancellationSources.add(source);
		token = source.token;
		try {
			await Promise.all(iterate(files).map(async path => {
				throwIfRequested(token);
				try {
					await this.updater.ensure(util.path2uri('', path), token);
				} catch (err) {
					// if cancellation was requested, break out of the loop
					throwIfCancelledError(err);
					throwIfRequested(token);
					// else log error and continue
<<<<<<< HEAD
					this.logger.error(`Ensuring file ${path} failed`, e);
=======
					console.error(`Ensuring file ${path} failed`, err);
>>>>>>> 26b3e263
				}
			}));
		} finally {
			this.cancellationSources.delete(source);
		}
	}

	/**
	 * Detects projects and creates projects denoted by tsconfig.json. Previously detected projects are discarded.
	 * If there is no root configuration, adds it to catch all orphan files
	 */
	refreshConfigurations() {
		const rootdirs = new Set<string>();
		this.localFs.entries.forEach((v, k) => {
			if (!/(^|\/)[tj]sconfig\.json$/.test(k)) {
				return;
			}
			if (/(^|\/)node_modules\//.test(k)) {
				return;
			}
			let dir = path_.posix.dirname(k);
			if (dir === '.') {
				dir = '';
			}
			this.configs.set(dir, new ProjectConfiguration(this.localFs, path_.posix.join('/', dir), this.versions, k, undefined, this.traceModuleResolution, this.logger));
			rootdirs.add(dir);
		});
		if (!rootdirs.has('')) {
			// collecting all the files in workspace by making fake configuration object
			this.configs.set('', new ProjectConfiguration(this.localFs, '/', this.versions, '', {
				compilerOptions: {
					module: ts.ModuleKind.CommonJS,
					allowNonTsExtensions: false,
					allowJs: true
				}
			}, this.traceModuleResolution, this.logger));
		}
	}
}

/**
 * Implementaton of LanguageServiceHost that works with in-memory file system.
 * It takes file content from local cache and provides it to TS compiler on demand
 *
 * @implements ts.LanguageServiceHost
 */
export class InMemoryLanguageServiceHost implements ts.LanguageServiceHost {

	complete: boolean;

	/**
	 * Root path
	 */
	private rootPath: string;

	/**
	 * Compiler options to use when parsing/analyzing source files.
	 * We are extracting them from tsconfig.json or jsconfig.json
	 */
	private options: ts.CompilerOptions;

	/**
	 * Local file cache where we looking for file content
	 */
	private fs: InMemoryFileSystem;

	/**
	 * List of files that project consist of (based on tsconfig includes/excludes and wildcards).
	 * Each item is a relative file path
	 */
	expectedFilePaths: string[];

	/**
	 * Current list of files that were implicitly added to project
	 * (every time when we need to extract data from a file that we haven't touched yet).
	 * Each item is a relative file path
	 */
	private filePaths: string[];

	/**
	 * Current project version. When something significant is changed, incrementing it to signal TS compiler that
	 * files should be updated and cached data should be invalidated
	 */
	private projectVersion: number;

	/**
	 * Tracks individual files versions to invalidate TS compiler data when single file is changed
	 */
	private versions: Map<string, number>;

	constructor(rootPath: string, options: ts.CompilerOptions, fs: InMemoryFileSystem, expectedFiles: string[], versions: Map<string, number>, private logger: Logger = new NoopLogger()) {
		this.rootPath = rootPath;
		this.options = options;
		this.fs = fs;
		this.expectedFilePaths = expectedFiles;
		this.versions = versions;
		this.projectVersion = 1;
		this.filePaths = [];
		// adding library files from the local file system
		getTypeScriptLibraries().forEach((content, name) => {
			this.fs.entries.set(name, content);
		});
	}

	/**
	 * TypeScript uses this method (when present) to compare project's version
	 * with the last known one to decide if internal data should be synchronized
	 */
	getProjectVersion(): string {
		return '' + this.projectVersion;
	}

	/**
	 * Incrementing current project version, telling TS compiler to invalidate internal data
	 */
	incProjectVersion() {
		this.projectVersion++;
	}

	getCompilationSettings(): ts.CompilerOptions {
		return this.options;
	}

	getScriptFileNames(): string[] {
		return this.filePaths;
	}

	/**
	 * Adds a file and increments project version, used in conjunction with getProjectVersion()
	 * which may be called by TypeScript to check if internal data is up to date
	 *
	 * @param filePath relative file path
	 */
	addFile(filePath: string) {
		this.filePaths.push(filePath);
		this.incProjectVersion();
	}

	/**
	 * @param fileName relative or absolute file path
	 */
	getScriptVersion(fileName: string): string {
		if (path_.posix.isAbsolute(fileName) || path_.isAbsolute(fileName)) {
			fileName = path_.posix.relative(this.rootPath, util.toUnixPath(fileName));
		}
		let version = this.versions.get(fileName);
		if (!version) {
			version = 1;
			this.versions.set(fileName, version);
		}
		return '' + version;
	}

	/**
	 * @param fileName relative or absolute file path
	 */
	getScriptSnapshot(fileName: string): ts.IScriptSnapshot | undefined {
		let exists = this.fs.fileExists(fileName);
		if (!exists) {
			fileName = path_.posix.join(this.rootPath, fileName);
			exists = this.fs.fileExists(fileName);
		}
		if (!exists) {
			return undefined;
		}
		return ts.ScriptSnapshot.fromString(this.fs.readFile(fileName));
	}

	getCurrentDirectory(): string {
		return this.rootPath;
	}

	getDefaultLibFileName(options: ts.CompilerOptions): string {
		return util.toUnixPath(ts.getDefaultLibFilePath(options));
	}

	trace(message: string) {
		// empty
	}

	log(message: string) {
		// empty
	}

	error(message: string) {
		this.logger.error(message);
	}

}

const localFSPlaceholder = 'var dummy_0ff1bd;';

/**
 * In-memory file cache node which represents either a folder or a file
 */
export interface FileSystemNode {
	file: boolean;
	children: Map<string, FileSystemNode>;
};

/**
 * In-memory file system, can be served as a ParseConfigHost (thus allowing listing files that belong to project based on tsconfig.json options)
 */
export class InMemoryFileSystem implements ts.ParseConfigHost, ts.ModuleResolutionHost {

	/**
	 * Contains a Set of all URIs that exist in the workspace.
	 * File contents for URIs in it do not neccessarily have to be fetched already.
	 *
	 * TODO: Turn this into a Map<string, string | undefined> and remove entries
	 */
	private files = new Set<string>();

	/**
	 * Map (relative filepath -> string content) of files fetched from the remote file system. Paths are relative to `this.path`
	 */
	entries: Map<string, string>;

	/**
	 * Map (relative filepath -> string content) of temporary files made while user modifies local file(s).  Paths are relative to `this.path`
	 */
	overlay: Map<string, string>;

	/**
	 * Should we take into account register when performing a file name match or not. On Windows when using local file system, file names are case-insensitive
	 */
	useCaseSensitiveFileNames: boolean;

	/**
	 * Root path
	 */
	path: string;

	/**
	 * File tree root
	 */
	rootNode: FileSystemNode;

	constructor(path: string, private logger: Logger = new NoopLogger()) {
		this.path = path;
		this.entries = new Map<string, string>();
		this.overlay = new Map<string, string>();
		this.rootNode = { file: false, children: new Map<string, FileSystemNode>() };
	}

	/**
	 * Returns an IterableIterator for all URIs known to exist in the workspace (content loaded or not)
	 */
	uris(): IterableIterator<string> {
		return this.files.keys();
	}

	/**
	 * Adds a file to the local cache
	 *
	 * @param uri The URI of the file
	 * @param content The optional content
	 */
	add(uri: string, content?: string): void {
		this.files.add(uri);
		if (content !== undefined) {
			this.addFile(util.uri2path(uri), content);
		}
	}

	/**
	 * Adds file content to a local cache
	 *
	 * @param path File path, absolute or relative to rootPath
	 * @param content File content
	 */
	addFile(path: string, content: string) {
		// Ensure path is relative to rootpath
		if (path_.posix.isAbsolute(path)) {
			path = path_.posix.relative(this.path, path);
		}
		this.entries.set(path, content);
		let node = this.rootNode;
		path.split('/').forEach((component, i, components) => {
			const n = node.children.get(component);
			if (!n) {
				if (i < components.length - 1) {
					const n = { file: false, children: new Map<string, FileSystemNode>() };
					node.children.set(component, n);
					node = n;
				} else {
					node.children.set(component, { file: true, children: new Map<string, FileSystemNode>() });
				}
			} else {
				node = n;
			}
		});
	}

	/**
	 * Tells if a file denoted by the given name exists in the local cache
	 * @param path file path (both absolute or relative file paths are accepted)
	 */
	fileExists(path: string): boolean {
		return this.readFileIfExists(path) !== undefined;
	}

	/**
	 * @param path file path (both absolute or relative file paths are accepted)
	 * @return file's content in the following order (overlay then cache).
	 * If there is no such file, returns empty string to match expected signature
	 */
	readFile(path: string): string {
		return this.readFileIfExists(path) || '';
	}

	/**
	 * @param path file path (both absolute or relative file paths are accepted)
	 * @return file's content in the following order (overlay then cache).
	 * If there is no such file, returns undefined
	 */
	private readFileIfExists(path: string): string | undefined {
		let content = this.overlay.get(path);
		if (content !== undefined) {
			return content;
		}

		const rel = path_.posix.relative('/', path);
		content = this.overlay.get(rel);
		if (content !== undefined) {
			return content;
		}

		content = this.entries.get(path);
		if (content !== undefined) {
			return content;
		}

		return this.entries.get(rel);
	}

	/**
	 * Invalidates temporary content denoted by the given path
	 * @param path path to a file relative to project root
	 */
	didClose(path: string) {
		this.overlay.delete(path);
	}

	/**
	 * Adds temporary content denoted by the given path
	 * @param path path to a file relative to project root
	 */
	didSave(path: string) {
		const content = this.readFileIfExists(path);
		if (content !== undefined) {
			this.addFile(path, content);
		}
	}

	/**
	 * Updates temporary content denoted by the given path
	 * @param path path to a file relative to project root
	 */
	didChange(path: string, text: string) {
		this.overlay.set(path, text);
	}

	/**
	 * Called by TS service to scan virtual directory when TS service looks for source files that belong to a project
	 */
	readDirectory(rootDir: string, extensions: string[], excludes: string[], includes: string[]): string[] {
		return match.matchFiles(rootDir,
			extensions,
			excludes,
			includes,
			true,
			this.path,
			p => this.getFileSystemEntries(p));
	}

	/**
	 * Called by TS service to scan virtual directory when TS service looks for source files that belong to a project
	 */
	getFileSystemEntries(path: string): match.FileSystemEntries {
		const ret: { files: string[], directories: string[] } = { files: [], directories: [] };
		let node = this.rootNode;
		const components = path.split('/').filter(c => c);
		if (components.length !== 1 || components[0]) {
			for (const component of components) {
				const n = node.children.get(component);
				if (!n) {
					return ret;
				}
				node = n;
			}
		}
		node.children.forEach((value, name) => {
			if (value.file) {
				ret.files.push(name);
			} else {
				ret.directories.push(name);
			}
		});
		return ret;
	}

	trace(message: string) {
		this.logger.log(message);
	}
}

/**
 * Iterates over in-memory cache calling given function on each node until callback signals abort or all nodes were traversed
 */
export function walkInMemoryFs(fs: InMemoryFileSystem, rootdir: string, walkfn: (path: string, isdir: boolean) => Error | void): Error | void {
	const err = walkfn(rootdir, true);
	if (err) {
		if (err === skipDir) {
			return;
		}
		return err;
	}
	const { files, directories } = fs.getFileSystemEntries(rootdir);
	for (const file of files) {
		const err = walkfn(path_.posix.join(rootdir, file), false);
		if (err) {
			return err;
		}
	}
	for (const dir of directories) {
		const err = walkInMemoryFs(fs, path_.posix.join(rootdir, dir), walkfn);
		if (err) {
			return err;
		}
	}
	return;
}

/**
 * ProjectConfiguration instances track the compiler configuration (as
 * defined by {tj}sconfig.json if it exists) and state for a single
 * TypeScript project. It represents the world of the view as
 * presented to the compiler.
 *
 * For efficiency, a ProjectConfiguration instance may hide some files
 * from the compiler, preventing them from being parsed and
 * type-checked. Depending on the use, the caller should call one of
 * the ensure* methods to ensure that the appropriate files have been
 * made available to the compiler before calling any other methods on
 * the ProjectConfiguration or its public members. By default, no
 * files are parsed.
 */
export class ProjectConfiguration {

	private service?: ts.LanguageService;

	// program is "a collection of SourceFiles and a set of
	// compilation options that represent a compilation unit. The
	// program is the main entry point to the type system and code
	// generation."
	// (https://github.com/Microsoft/TypeScript-wiki/blob/master/Architectural-Overview.md#data-structures)
	private program?: ts.Program;

	/**
	 * Object TS service will use to fetch content of source files
	 */
	private host?: InMemoryLanguageServiceHost;

	/**
	 * Local file cache
	 */
	private fs: InMemoryFileSystem;

	/**
	 * Relative path to configuration file (tsconfig.json/jsconfig.json)
	 */
	private configFilePath: string;

	/**
	 * Configuration JSON object. May be used when there is no real configuration file to parse and use
	 */
	private configContent: any;

	/**
	 * Relative source file path (relative) -> version associations
	 */
	private versions: Map<string, number>;

	/**
	 * Enables module resolution tracing (done by TS service)
	 */
	private traceModuleResolution: boolean;

	/**
	 * Root file path, relative to workspace hierarchy root
	 */
	private rootFilePath: string;

	/**
	 * @param fs file system to use
	 * @param rootFilePath root file path, relative to workspace hierarchy root
	 * @param configFilePath configuration file path (relative to workspace root)
	 * @param configContent optional configuration content to use instead of reading configuration file)
	 */
	constructor(fs: InMemoryFileSystem, rootFilePath: string, versions: Map<string, number>, configFilePath: string, configContent?: any, traceModuleResolution?: boolean, private logger: Logger = new NoopLogger()) {
		this.fs = fs;
		this.configFilePath = configFilePath;
		this.configContent = configContent;
		this.versions = versions;
		this.traceModuleResolution = traceModuleResolution || false;
		this.rootFilePath = rootFilePath;
	}

	/**
	 * @return module resolution host to use by TS service
	 */
	moduleResolutionHost(): ts.ModuleResolutionHost {
		return this.fs;
	}

	/**
	 * reset resets a ProjectConfiguration to its state immediately
	 * after construction. It should be called whenever the underlying
	 * local filesystem (fs) has changed, and so the
	 * ProjectConfiguration can no longer assume its state reflects
	 * that of the underlying files.
	 */
	reset(): void {
		this.initialized = undefined;
		this.ensuredBasicFiles = undefined;
		this.ensuredAllFiles = undefined;
		this.service = undefined;
		this.program = undefined;
		this.host = undefined;
	}

	/**
	 * @return package name (project name) of a given project
	 */
	getPackageName(): string | null {
		const pkgJsonFile = path_.posix.join(this.rootFilePath, 'package.json');
		if (this.fs.fileExists(pkgJsonFile)) {
			return JSON.parse(this.fs.readFile(pkgJsonFile)).name;
		}
		return null;
	}

	/**
	 * @return language service object
	 */
	getService(): ts.LanguageService {
		if (!this.service) {
			throw new Error('project is uninitialized');
		}
		return this.service;
	}

	/**
	 * Note that it does not perform any parsing or typechecking
	 * @return program object (cached result of parsing and typechecking done by TS service)
	 */
	getProgram(): ts.Program {
		if (!this.program) {
			throw new Error('project is uninitialized');
		}
		return this.program;
	}

	/**
	 * @return language service host that TS service uses to read the data
	 */
	getHost(): InMemoryLanguageServiceHost {
		if (!this.host) {
			throw new Error('project is uninitialized');
		}
		return this.host;
	}

	/**
	 * Tells TS service to recompile program (if needed) based on current list of files and compilation options.
	 * TS service relies on information provided by language servide host to see if there were any changes in
	 * the whole project or in some files
	 */
	syncProgram(): void {
		this.program = this.getService().getProgram();
	}

	private initialized?: Promise<void>;

	/**
	 * Initializes (sub)project by parsing configuration and making proper internal objects
	 */
	private init(): Promise<void> {
		if (this.initialized) {
			return this.initialized;
		}
		this.initialized = new Promise<void>((resolve, reject) => {
			let configObject;
			if (!this.configContent) {
				const jsonConfig = ts.parseConfigFileTextToJson(this.configFilePath, this.fs.readFile(this.configFilePath));
				if (jsonConfig.error) {
					this.logger.error('Cannot parse ' + this.configFilePath + ': ' + jsonConfig.error.messageText);
					return reject(new Error('Cannot parse ' + this.configFilePath + ': ' + jsonConfig.error.messageText));
				}
				configObject = jsonConfig.config;
			} else {
				configObject = this.configContent;
			}
			let dir = path_.posix.dirname(this.configFilePath);
			if (dir === '.') {
				dir = '';
			}
			const base = dir || this.fs.path;
			const configParseResult = ts.parseJsonConfigFileContent(configObject, this.fs, base);
			const expFiles = configParseResult.fileNames;

			// Add globals that might exist in dependencies
			const nodeModulesDir = path_.posix.join(base, 'node_modules');
			const err = walkInMemoryFs(this.fs, nodeModulesDir, (path, isdir) => {
				if (!isdir && util.isGlobalTSFile(path)) {
					expFiles.push(path);
				}
			});
			if (err) {
				return reject(err);
			}

			const options = configParseResult.options;
			if (/(^|\/)jsconfig\.json$/.test(this.configFilePath)) {
				options.allowJs = true;
			}
			if (this.traceModuleResolution) {
				options.traceResolution = true;
			}
			this.host = new InMemoryLanguageServiceHost(
				this.fs.path,
				options,
				this.fs,
				expFiles,
				this.versions,
				this.logger
			);
			this.service = ts.createLanguageService(this.host, ts.createDocumentRegistry());
			this.program = this.service.getProgram();
			return resolve();
		});
		return this.initialized;
	}

	/**
	 * Ensures we are ready to process files from a given sub-project
	 */
	ensureConfigFile(): Promise<void> {
		return this.init();
	}

	private ensuredBasicFiles?: Promise<void>;

	/**
	 * Ensures we fetched basic files (global TS files, dependencies, declarations)
	 */
	async ensureBasicFiles(): Promise<void> {
		if (this.ensuredBasicFiles) {
			return this.ensuredBasicFiles;
		}

		this.ensuredBasicFiles = this.init().then(() => {
			let changed = false;
			for (const fileName of (this.getHost().expectedFilePaths || [])) {
				if (util.isGlobalTSFile(fileName) || (!util.isDependencyFile(fileName) && util.isDeclarationFile(fileName))) {
					const sourceFile = this.getProgram().getSourceFile(fileName);
					if (!sourceFile) {
						this.getHost().addFile(fileName);
						changed = true;
					}
				}
			}
			if (changed) {
				// requery program object to synchonize LanguageService's data
				this.program = this.getService().getProgram();
			}
		});
		return this.ensuredBasicFiles;
	}

	private ensuredAllFiles?: Promise<void>;

	/**
	 * Ensures we fetched all project's source file (as were defined in tsconfig.json)
	 */
	async ensureAllFiles(): Promise<void> {
		if (this.ensuredAllFiles) {
			return this.ensuredAllFiles;
		}

		this.ensuredAllFiles = this.init().then(() => {
			if (this.getHost().complete) {
				return;
			}
			let changed = false;
			for (const fileName of (this.getHost().expectedFilePaths || [])) {
				const sourceFile = this.getProgram().getSourceFile(fileName);
				if (!sourceFile) {
					this.getHost().addFile(fileName);
					changed = true;
				}
			}
			if (changed) {
				// requery program object to synchonize LanguageService's data
				this.program = this.getService().getProgram();
			}
			this.getHost().complete = true;
		});
		return this.ensuredAllFiles;
	}
}

/**
 * Indicates that tree traversal function should stop
 */
export const skipDir: Error = {
	name: 'WALK_FN_SKIP_DIR',
	message: ''
};

/**
 * TypeScript library files fetched from the local file system (bundled TS)
 */
let tsLibraries: Map<string, string>;

/**
 * Fetches TypeScript library files from local file system
 */
export function getTypeScriptLibraries(): Map<string, string> {
	if (!tsLibraries) {
		tsLibraries = new Map<string, string>();
		const path = path_.dirname(ts.getDefaultLibFilePath({ target: ts.ScriptTarget.ES2015 }));
		fs_.readdirSync(path).forEach(file => {
			const fullPath = path_.join(path, file);
			if (fs_.statSync(fullPath).isFile()) {
				tsLibraries.set(util.toUnixPath(fullPath), fs_.readFileSync(fullPath).toString());
			}
		});
	}
	return tsLibraries;
}<|MERGE_RESOLUTION|>--- conflicted
+++ resolved
@@ -1,25 +1,14 @@
-import * as bluebird from 'bluebird';
 import * as fs_ from 'fs';
-<<<<<<< HEAD
-=======
 import iterate from 'iterare';
->>>>>>> 26b3e263
 import { memoize } from 'lodash';
 import * as os from 'os';
 import * as path_ from 'path';
 import * as ts from 'typescript';
-<<<<<<< HEAD
-import { CancellationToken, CancellationTokenSource } from 'vscode-jsonrpc';
-=======
->>>>>>> 26b3e263
 import { Disposable } from 'vscode-languageserver';
 import { CancellationToken, CancellationTokenSource, throwIfCancelledError, throwIfRequested } from './cancellation';
 import * as FileSystem from './fs';
-<<<<<<< HEAD
+import { FileSystemUpdater } from './fs';
 import { Logger, NoopLogger } from './logging';
-=======
-import { FileSystemUpdater } from './fs';
->>>>>>> 26b3e263
 import * as match from './match-files';
 import * as util from './util';
 
@@ -109,12 +98,8 @@
 	constructor(rootPath: string, remoteFs: FileSystem.FileSystem, strict: boolean, traceModuleResolution?: boolean, protected logger: Logger = new NoopLogger()) {
 		this.rootPath = util.toUnixPath(rootPath);
 		this.configs = new Map<string, ProjectConfiguration>();
-<<<<<<< HEAD
-		this.localFs = new InMemoryFileSystem(this.rootPath, this.logger);
-=======
 		this.localFs = new InMemoryFileSystem(this.rootPath);
 		this.updater = new FileSystemUpdater(remoteFs, this.localFs);
->>>>>>> 26b3e263
 		this.versions = new Map<string, number>();
 		this.remoteFs = remoteFs;
 		this.strict = strict;
@@ -308,13 +293,8 @@
 			.then(() => this.refreshConfigurations());
 
 		this.ensuredAllFiles = promise;
-<<<<<<< HEAD
 		promise.catch(err => {
 			this.logger.error('Failed to fetch files for references:', err);
-=======
-		promise.catch((err: any) => {
-			console.error('Failed to fetch files for references:', err);
->>>>>>> 26b3e263
 			this.ensuredAllFiles = undefined;
 		});
 
@@ -495,11 +475,7 @@
 					throwIfCancelledError(err);
 					throwIfRequested(token);
 					// else log error and continue
-<<<<<<< HEAD
-					this.logger.error(`Ensuring file ${path} failed`, e);
-=======
-					console.error(`Ensuring file ${path} failed`, err);
->>>>>>> 26b3e263
+					this.logger.error(`Ensuring file ${path} failed`, err);
 				}
 			}));
 		} finally {
