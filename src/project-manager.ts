import * as path_ from 'path';
import * as fs_ from 'fs';

import * as ts from 'typescript';
import { IConnection } from 'vscode-languageserver';
import * as async from 'async';

import * as FileSystem from './fs';
import * as util from './util';
import * as match from './match-files';

/**
 * ProjectManager translates VFS files to one or many projects denoted by [tj]config.json.
 * It uses either local or remote file system to fetch directory tree and files from and then
 * makes one or more LanguageService objects. By default all LanguageService objects contain no files,
 * they are added on demand - current file for hover or definition, project's files for references and 
 * all files from all projects for workspace symbols.
 */
export class ProjectManager {

    private root: string;
    private strict: boolean;

    private configs: Map<string, ProjectConfiguration>;

    private remoteFs: FileSystem.FileSystem;
    private localFs: InMemoryFileSystem;

<<<<<<< HEAD
    private versions: Map<string, number>;
=======
    /**
     * fetched keeps track of which files in localFs have actually
     * been fetched from remoteFs. Some might have a placeholder
     * value.
     */
    private fetched: Set<string>;
>>>>>>> c6d6fc64

    constructor(root: string, strict: boolean, connection: IConnection) {
        this.root = util.normalizePath(root);
        this.strict = strict;
        this.configs = new Map<string, ProjectConfiguration>();
        this.localFs = new InMemoryFileSystem(this.root);
<<<<<<< HEAD
        this.versions = new Map<string, number>();
=======
        this.fetched = new Set<string>();
>>>>>>> c6d6fc64

        if (strict) {
            this.remoteFs = new FileSystem.RemoteFileSystem(connection)
        } else {
            this.remoteFs = new FileSystem.LocalFileSystem(root)
        }
    }

    getRemoteRoot(): string {
        return this.root;
    }

	/**
	 * @return true if there is a file with a given name
	 */
    hasFile(name: string) {
        return this.localFs.fileExists(name);
    }

	/**
	 * Ensures that all files are added (and parsed) to the project to which fileName belongs. 
	 */
    syncConfigurationFor(fileName: string) {
        return this.syncConfiguration(this.getConfiguration(fileName));
    }

	/**
	 * Ensures that all files are added (and parsed) for the given project.
	 * Uses tsconfig.json settings to identify what files make a project (root files)
	 */
    syncConfiguration(config: ProjectConfiguration) {
        if (config.host.complete) {
            return;
        }
        let changed = false;
        (config.host.expectedFiles || []).forEach((fileName) => {
            const sourceFile = config.program.getSourceFile(fileName);
            if (!sourceFile) {
                config.host.addFile(fileName);
                changed = true;
            }
        });
        if (changed) {
            // requery program object to synchonize LanguageService's data
            config.program = config.service.getProgram();
        }
        config.host.complete = true;
    }

	/**
	 * @return all projects
	 */
    getConfigurations(): ProjectConfiguration[] {
        const ret = [];
        this.configs.forEach((v, k) => {
            ret.push(v);
        });
        return ret;
    }

    // TODO: eliminate this method
    // we should process all subprojects instead
    getAnyConfiguration(): ProjectConfiguration {
        let config = null;
        this.configs.forEach((v) => {
            if (!config) {
                config = v;
            }
        });
        return config;
    }

    private ensuredModuleStructure: Promise<void> = null;

    /**
     * ensureModuleStructure ensures that the module structure of the
     * project exists in localFs. TypeScript/JavaScript module
     * structure is determined by [jt]sconfig.json, filesystem layout,
     * global*.d.ts files. For performance reasons, we only read in
     * the contents of some files and store "var dummy_0ff1bd;" as the
     * contents of all other files.
     */
    ensureModuleStructure(): Promise<void> {
        if (!this.ensuredModuleStructure) {
            this.ensuredModuleStructure = this.ensureModuleStructure_();
            this.ensuredModuleStructure.catch((err) => {
                console.error("Failed to fetch module structure:", err);
                this.ensuredModuleStructure = null;
            });
        }
        return this.ensuredModuleStructure;
    }

    private ensureModuleStructure_(): Promise<void> {
        const start = new Date().getTime();
        const self = this;
        const filesToFetch = [];
        return this.walkRemote(this.root, function (path: string, info: FileSystem.FileInfo, err?: Error): (Error | null) {
            if (err) {
                return err;
            } else if (info.dir) {
                return null;
            }
            const rel = path_.posix.relative(self.root, util.normalizePath(path));
            if (util.isGlobalTSFile(rel) || util.isConfigFile(rel) || util.isPackageJsonFile(rel)) {
                filesToFetch.push(path);
            } else {
                if (!self.localFs.fileExists(rel)) {
                    self.localFs.addFile(rel, "var dummy_0ff1bd;");
                }
            }
            return null;
        }).then(() => this.ensureFiles(filesToFetch));
    }

    /**
     * ensureFiles ensures the following files have been fetched to
     * localFs. The files parameter is expected to contain paths in
     * the remote FS. ensureFiles only syncs unfetched file content
     * from remoteFs to localFs. It does not update project
     * state. Callers that want to do so after file contents have been
     * fetched should call this.refreshConfigurations().
     */
    ensureFiles(files: string[]): Promise<void> {
        const filesToFetch = files.filter((f) => !this.fetched.has(f));
        if (filesToFetch.length === 0) {
            return Promise.resolve();
        }
        return new Promise<void>((resolve, reject) => {
            this.fetchContent(filesToFetch, (err) => {
                if (err) {
                    return reject(err);
                }
                filesToFetch.forEach((f) => this.fetched.add(util.normalizePath(f)));
                return resolve();
            });
        });
    }

    walkRemote(root: string, walkfn: (path: string, info: FileSystem.FileInfo, err?: Error) => Error | null): Promise<void> {
        const info = {
            name: root,
            size: 0,
            dir: true,
        }
        return this.walkRemoter(root, info, walkfn);
    }

    private walkRemoter(path: string, info: FileSystem.FileInfo, walkfn: (path: string, info: FileSystem.FileInfo, err?: Error) => Error | null): Promise<void> {
        if (info.name.indexOf('/.') >= 0) {
            return Promise.resolve();
        }

        const err = walkfn(path, info);
        if (err === skipDir) {
            return Promise.resolve();
        } else if (err) {
            return Promise.reject(err);
        }

        if (!info.dir) {
            return Promise.resolve();
        }

        return new Promise<void>((resolve, reject) => {
            this.fetchDir(path)((err: Error, result?: FileSystem.FileInfo[]) => {
                if (err) {
                    const err2 = walkfn(path, info, err);
                    if (err2) {
                        return reject(err);
                    } else {
                        return resolve();
                    }
                }

                Promise.all(result.map((fi) => this.walkRemoter(fi.name, fi, walkfn))).then(() => {
                    return resolve();
                }, (err) => {
                    return reject(err);
                });
            });
        });
    }


	/**
	 * @return project configuration for a given source file. Climbs directory tree up to workspace root if needed 
	 */
    getConfiguration(fileName: string): ProjectConfiguration {
        let dir = path_.posix.dirname(fileName);
        let config;
        while (dir && dir != this.root) {
            config = this.configs.get(dir);
            if (config) {
                return config;
            }
            dir = path_.posix.dirname(dir);
            if (dir == '.') {
                dir = '';
            }
        }
        return this.configs.get('');
    }

    didOpen(fileName: string, text: string) {
        this.didChange(fileName, text);
    }

    didClose(fileName: string) {
        this.localFs.didClose(fileName);
        let version = this.versions.get(fileName) || 0;
        this.versions.set(fileName, ++version);
        this.getConfiguration(fileName).get().then((config) => {
            config.host.incProjectVersion();
            config.program = config.service.getProgram();
        });
    }

    didChange(fileName: string, text: string) {
        this.localFs.didChange(fileName, text);
        let version = this.versions.get(fileName) || 0;
        this.versions.set(fileName, ++version);
        this.getConfiguration(fileName).get().then((config) => {
            config.host.incProjectVersion();
            config.program = config.service.getProgram();
        });
    }

    didSave(fileName: string) {
        this.localFs.didSave(fileName);
    }


    /**
     * @return asynchronous function that fetches directory content from VFS
     */
    private fetchDir(path: string): AsyncFunction<FileSystem.FileInfo[]> {
        return (callback: (err?: Error, result?: FileSystem.FileInfo[]) => void) => {
            this.remoteFs.readDir(path, (err?: Error, result?: FileSystem.FileInfo[]) => {
                if (result) {
                    result.forEach((fi) => {
                        fi.name = path_.posix.join(path, fi.name)
                    })
                }
                return callback(err, result)
            });
        }
    }

    /**
     * Fetches content of the specified files
     */
    private fetchContent(files: string[], callback: (err?: Error) => void) {
        if (!files || files.length === 0) {
            return callback();
        }

        let tasks = [];
        const fetch = (path: string): AsyncFunction<string> => {
            return (callback: (err?: Error, result?: string) => void) => {
                this.remoteFs.readFile(path, (err?: Error, result?: string) => {
                    if (err) {
                        console.error('Unable to fetch content of ' + path, err);
                        return callback(err)
                    }
                    const rel = path_.posix.relative(this.root, path);
                    this.localFs.addFile(rel, result);
                    return callback()
                })
            }
        };
        files.forEach((path) => {
            tasks.push(fetch(path))
        });
        const start = new Date().getTime();
        // Why parallelLimit: There may be too many open files when working with local FS and trying
        // to open them in parallel
        async.parallelLimit(tasks, 100, (err) => {
            console.error('files fetched in', (new Date().getTime() - start) / 1000.0);
            return callback(err);
        });
    }

    /**
     * Detects projects denoted by tsconfig.json
     */
    refreshConfigurations() {
        const rootdirs = new Set<string>();
        Object.keys(this.localFs.entries).forEach((k) => {
            if (!/(^|\/)[tj]sconfig\.json$/.test(k)) {
                return;
            }
            if (/(^|\/)node_modules\//.test(k)) {
                return;
            }
            let dir = path_.posix.dirname(k);
            if (dir == '.') {
                dir = '';
            }
<<<<<<< HEAD
            this.configs.set(dir, new ProjectConfiguration(this.localFs, this.versions, k));
        });
        // collecting all the files in workspace by making fake configuration object         
        if (!this.configs.get('')) {
            this.configs.set('', new ProjectConfiguration(this.localFs, this.versions, '', {
=======
            this.configs.set(dir, new ProjectConfiguration(this.localFs, k));
            rootdirs.add(dir);
        });
        if (!rootdirs.has('')) {
            // collecting all the files in workspace by making fake configuration object
            this.configs.set('', new ProjectConfiguration(this.localFs, '', {
>>>>>>> c6d6fc64
                compilerOptions: {
                    module: ts.ModuleKind.CommonJS,
                    allowNonTsExtensions: false,
                    allowJs: true
                }
            }));
        }
    }
}

/**
 * Implementaton of LanguageServiceHost that works with in-memory file system
 */
class InMemoryLanguageServiceHost implements ts.LanguageServiceHost {

    complete: boolean;

    private root: string;
    private options: ts.CompilerOptions;
    private fs: InMemoryFileSystem;
    expectedFiles: string[];

    private files: string[];

    private projectVersion: number;

    private versions: Map<string, number>;

    constructor(root: string, options: ts.CompilerOptions, fs: InMemoryFileSystem, expectedFiles: string[], versions: Map<string, number>) {
        this.root = root;
        this.options = options;
        this.fs = fs;
        this.expectedFiles = expectedFiles;
        this.versions = versions;
        this.projectVersion = 1;
        this.files = [];
        // adding content of default library file read from the local file system 
        const defaultLib = util.normalizePath(this.getDefaultLibFileName(options));
        this.fs.entries[defaultLib] = fs_.readFileSync(defaultLib).toString();
    }

    /**
     * TypeScript uses this method (when present) to compare project's version 
     * with the last known one to decide if internal data should be synchronized
     */
    getProjectVersion(): string {
        return '' + this.projectVersion;
    }

    incProjectVersion() {
        this.projectVersion++;
    }

    getCompilationSettings(): ts.CompilerOptions {
        return this.options;
    }

    getScriptFileNames(): string[] {
        return this.files;
    }

    /**
     * Adds a file and increments project version, used in conjunction with getProjectVersion()
     * which may be called by TypeScript to check if internal data is up to date
     */
    addFile(fileName: string) {
        this.files.push(fileName);
        this.incProjectVersion();
    }

    getScriptVersion(fileName: string): string {
        if (path_.posix.isAbsolute(fileName) || path_.isAbsolute(fileName)) {
            fileName = path_.posix.relative(this.root, util.normalizePath(fileName));
        }
        let version = this.versions.get(fileName);
        if (!version) {
            version = 1;
            this.versions.set(fileName, version);
        }
        return "" + version;
    }

    getScriptSnapshot(fileName: string): ts.IScriptSnapshot {
        let entry = this.fs.readFile(fileName);
        if (!entry) {
            fileName = path_.posix.relative(this.root, fileName);
            entry = this.fs.readFile(fileName);
        }
        if (!entry) {
            return undefined;
        }
        return ts.ScriptSnapshot.fromString(entry);
    }

    getCurrentDirectory(): string {
        return this.root;
    }

    getDefaultLibFileName(options: ts.CompilerOptions): string {
        return util.normalizePath(ts.getDefaultLibFilePath(options));
    }
}

/**
 * In-memory file system, can be served as a ParseConfigHost (thus allowing listing files that belong to project based on tsconfig.json options)
 */
class InMemoryFileSystem implements ts.ParseConfigHost {

    entries: any;
    overlay: any;

    useCaseSensitiveFileNames: boolean;

    path: string;

    private rootNode: any;

    constructor(path: string) {
        this.path = path;
        this.entries = {};
        this.overlay = {};
        this.rootNode = {};
    }

    addFile(path: string, content: string) {
        this.entries[path] = content;
        let node = this.rootNode;
        path.split('/').forEach((component, i, components) => {
            const n = node[component];
            if (!n) {
                node[component] = i == components.length - 1 ? '*' : {};
                node = node[component];
            } else {
                node = n;
            }
        });
    }

    fileExists(path: string): boolean {
<<<<<<< HEAD
        return !!this.overlay[path] || !!this.entries[path];
    }

    readFile(path: string): string {
        let content = this.overlay[path];
        return content === undefined ? this.entries[path] : content;
    }

    didClose(path: string) {
        delete this.overlay[path];
    }

    didSave(path: string) {
        this.addFile(path, this.readFile(path));
    }

    didChange(path: string, text: string) {
        this.overlay[path] = text;
=======
        if (!!this.entries[path]) {
            return !!this.entries[path];
        }
        return !!this.entries[path_.posix.relative('/', path)];
    }

    readFile(path: string): string {
        let entry = this.entries[path];
        if (entry) {
            return entry;
        }
        return this.entries[path_.posix.relative('/', path)];
>>>>>>> c6d6fc64
    }

    readDirectory(rootDir: string, extensions: string[], excludes: string[], includes: string[]): string[] {
        return match.matchFiles(rootDir,
            extensions,
            excludes,
            includes,
            true,
            this.path,
            (p) => this.getFileSystemEntries(p));
    }

    getFileSystemEntries(path: string): match.FileSystemEntries {
        path = path_.posix.relative(this.path, path);
        const ret = { files: [], directories: [] };
        let node = this.rootNode;
        const components = path.split('/');
        if (components.length != 1 || components[0]) {
            components.forEach((component) => {
                const n = node[component];
                if (!n) {
                    return ret;
                }
                node = n;
            });
        }
        Object.keys(node).forEach((name) => {
            if (typeof node[name] == 'string') {
                ret.files.push(name);
            } else {
                ret.directories.push(name);
            }
        });
        return ret;
    }
}

/**
 * Project configuration holder
 */
export class ProjectConfiguration {

    service: ts.LanguageService;
    program: ts.Program;
    host: InMemoryLanguageServiceHost;

    private promise: Promise<ProjectConfiguration>;

    private fs: InMemoryFileSystem;
    private configFileName: string;
    private configContent: any;
    private versions: Map<string, number>;

    /**
     * @param fs file system to use
     * @param configFileName configuration file name (relative to workspace root)
     * @param configContent optional configuration content to use instead of reading configuration file)
     */
    constructor(fs: InMemoryFileSystem, versions: Map<string, number>, configFileName: string, configContent?: any) {
        this.fs = fs;
        this.configFileName = configFileName;
        this.configContent = configContent;
        this.versions = versions;
    }

    moduleResolutionHost(): ts.ModuleResolutionHost {
        return this.fs;
    }

    get(): Promise<ProjectConfiguration> {
        if (!this.promise) {
            this.promise = new Promise<ProjectConfiguration>((resolve, reject) => {
                let configObject;
                if (!this.configContent) {
                    const jsonConfig = ts.parseConfigFileTextToJson(this.configFileName, this.fs.readFile(this.configFileName));
                    if (jsonConfig.error) {
                        console.error('Cannot parse ' + this.configFileName + ': ' + jsonConfig.error.messageText);
                        return reject(new Error('Cannot parse ' + this.configFileName + ': ' + jsonConfig.error.messageText));
                    }
                    configObject = jsonConfig.config;
                } else {
                    configObject = this.configContent;
                }
                let dir = path_.posix.dirname(this.configFileName);
                if (dir == '.') {
                    dir = '';
                }
                const base = dir || this.fs.path;
                const configParseResult = ts.parseJsonConfigFileContent(configObject, this.fs, base);
                const options = configParseResult.options;
                if (/(^|\/)jsconfig\.json$/.test(this.configFileName)) {
                    options.allowJs = true;
                }
                this.host = new InMemoryLanguageServiceHost(this.fs.path,
                    options,
                    this.fs,
                    configParseResult.fileNames,
                    this.versions);
                this.service = ts.createLanguageService(this.host, ts.createDocumentRegistry());
                this.program = this.service.getProgram();
                return resolve(this);
            });
        }
        return this.promise;
    }


}

export const skipDir: Error = {
    name: "WALK_FN_SKIP_DIR",
    message: "",
}<|MERGE_RESOLUTION|>--- conflicted
+++ resolved
@@ -26,27 +26,21 @@
     private remoteFs: FileSystem.FileSystem;
     private localFs: InMemoryFileSystem;
 
-<<<<<<< HEAD
     private versions: Map<string, number>;
-=======
     /**
      * fetched keeps track of which files in localFs have actually
      * been fetched from remoteFs. Some might have a placeholder
      * value.
      */
     private fetched: Set<string>;
->>>>>>> c6d6fc64
 
     constructor(root: string, strict: boolean, connection: IConnection) {
         this.root = util.normalizePath(root);
         this.strict = strict;
         this.configs = new Map<string, ProjectConfiguration>();
         this.localFs = new InMemoryFileSystem(this.root);
-<<<<<<< HEAD
         this.versions = new Map<string, number>();
-=======
         this.fetched = new Set<string>();
->>>>>>> c6d6fc64
 
         if (strict) {
             this.remoteFs = new FileSystem.RemoteFileSystem(connection)
@@ -346,20 +340,12 @@
             if (dir == '.') {
                 dir = '';
             }
-<<<<<<< HEAD
             this.configs.set(dir, new ProjectConfiguration(this.localFs, this.versions, k));
-        });
-        // collecting all the files in workspace by making fake configuration object         
-        if (!this.configs.get('')) {
-            this.configs.set('', new ProjectConfiguration(this.localFs, this.versions, '', {
-=======
-            this.configs.set(dir, new ProjectConfiguration(this.localFs, k));
             rootdirs.add(dir);
         });
         if (!rootdirs.has('')) {
             // collecting all the files in workspace by making fake configuration object
-            this.configs.set('', new ProjectConfiguration(this.localFs, '', {
->>>>>>> c6d6fc64
+            this.configs.set('', new ProjectConfiguration(this.localFs, this.versions, '', {
                 compilerOptions: {
                     module: ts.ModuleKind.CommonJS,
                     allowNonTsExtensions: false,
@@ -499,13 +485,40 @@
     }
 
     fileExists(path: string): boolean {
-<<<<<<< HEAD
-        return !!this.overlay[path] || !!this.entries[path];
+        if (!!this.overlay[path]) {
+            return true;
+        }
+        const rel = path_.posix.relative('/', path);
+        if (!!this.overlay[rel]) {
+            return true;
+        }
+
+        if (!!this.entries[path]) {
+            return !!this.entries[path];
+        }
+        return !!this.entries[rel];
     }
 
     readFile(path: string): string {
+
         let content = this.overlay[path];
-        return content === undefined ? this.entries[path] : content;
+        if (content !== undefined) {
+            return content;
+        }
+
+        const rel = path_.posix.relative('/', path);
+        
+        content = this.overlay[rel];
+        if (content !== undefined) {
+            return content;
+        }
+
+        content = this.entries[path];
+        if (content !== undefined) {
+            return content;
+        }
+
+        return this.entries[rel];
     }
 
     didClose(path: string) {
@@ -518,20 +531,6 @@
 
     didChange(path: string, text: string) {
         this.overlay[path] = text;
-=======
-        if (!!this.entries[path]) {
-            return !!this.entries[path];
-        }
-        return !!this.entries[path_.posix.relative('/', path)];
-    }
-
-    readFile(path: string): string {
-        let entry = this.entries[path];
-        if (entry) {
-            return entry;
-        }
-        return this.entries[path_.posix.relative('/', path)];
->>>>>>> c6d6fc64
     }
 
     readDirectory(rootDir: string, extensions: string[], excludes: string[], includes: string[]): string[] {
