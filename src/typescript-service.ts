import * as async from 'async';
import * as path_ from 'path';
import * as ts from 'typescript';
import { CancellationToken } from 'vscode-jsonrpc';
import {
	CompletionItem,
	CompletionItemKind,
	CompletionList,
	DidChangeTextDocumentParams,
	DidCloseTextDocumentParams,
	DidOpenTextDocumentParams,
	DidSaveTextDocumentParams,
	DocumentSymbolParams,
	Hover,
	InitializeResult,
	Location,
	MarkedString,
	Range,
	ReferenceParams,
	SymbolInformation,
	TextDocumentPositionParams,
	TextDocumentSyncKind
} from 'vscode-languageserver';
import { isCancelledError } from './cancellation';
import { FileSystem, LocalFileSystem, RemoteFileSystem } from './fs';
import { LanguageClientHandler, LanguageHandler } from './lang-handler';
import { Logger, LSPLogger } from './logging';
import * as pm from './project-manager';
import {
	DependencyReference,
	InitializeParams,
	PackageInformation,
	PartialSymbolDescriptor,
	ReferenceInformation,
	SymbolDescriptor,
	SymbolLocationInformation,
	WorkspaceReferenceParams,
	WorkspaceSymbolParams
} from './request-type';
import * as util from './util';

export interface TypeScriptServiceOptions {
	traceModuleResolution?: boolean;
	strict?: boolean;
}

export type TypeScriptServiceFactory = (client: LanguageClientHandler, options?: TypeScriptServiceOptions) => TypeScriptService;

/**
 * TypeScriptService handles incoming requests and return
 * responses. There is a one-to-one-to-one correspondence between TCP
 * connection, TypeScriptService instance, and language
 * workspace. TypeScriptService caches data from the compiler across
 * requests. The lifetime of the TypeScriptService instance is tied to
 * the lifetime of the TCP connection, so its caches are deleted after
 * the connection is torn down.
 */
export class TypeScriptService implements LanguageHandler {

	projectManager: pm.ProjectManager;
	root: string;

	private emptyQueryWorkspaceSymbols: Promise<SymbolInformation[]>; // cached response for empty workspace/symbol query
	private traceModuleResolution: boolean;

	protected fileSystem: FileSystem;

	protected logger: Logger;

	constructor(protected client: LanguageClientHandler, protected options: TypeScriptServiceOptions = {}) {
		this.logger = new LSPLogger(client);
	}

	async initialize(params: InitializeParams, token = CancellationToken.None): Promise<InitializeResult> {
		if (params.rootUri || params.rootPath) {
			this.root = params.rootPath || util.uri2path(params.rootUri!);
			if (params.capabilities.xcontentProvider && params.capabilities.xfilesProvider) {
				this.fileSystem = new RemoteFileSystem(this.client);
			} else {
				this.fileSystem = new LocalFileSystem(util.uri2path(this.root));
			}
			await this.beforeProjectInit();
<<<<<<< HEAD
			this.projectManager = new pm.ProjectManager(this.root, this.fileSystem, this.options.strict, this.traceModuleResolution, this.logger);
=======
			this.projectManager = new pm.ProjectManager(this.root, this.fileSystem, this.options.strict || false, this.traceModuleResolution);
>>>>>>> 26b3e263
			// Pre-fetch files in the background
			// TODO why does ensureAllFiles() fetch less files than ensureFilesForWorkspaceSymbol()?
			//      (package.json is not fetched)
			this.projectManager.ensureFilesForWorkspaceSymbol().catch(err => {
				if (!isCancelledError(err)) {
					this.logger.error('Background fetching failed ', err);
				}
			});
		}
		return {
			capabilities: {
				// Tell the client that the server works in FULL text document sync mode
				textDocumentSync: TextDocumentSyncKind.Full,
				hoverProvider: true,
				definitionProvider: true,
				referencesProvider: true,
				documentSymbolProvider: true,
				workspaceSymbolProvider: true,
				xworkspaceReferencesProvider: true,
				xdefinitionProvider: true,
				xdependenciesProvider: true,
				completionProvider: {
					resolveProvider: false,
					triggerCharacters: ['.']
				},
				xpackagesProvider: true
			}
		};
	}

	/**
	 * Called before the ProjectManager is initialized, after the FileSystem was initialized
	 */
	protected async beforeProjectInit(): Promise<void> {
		// To be overridden
	}

	async shutdown(): Promise<void> {
		this.projectManager.dispose();
	}

	async getDefinition(params: TextDocumentPositionParams, token = CancellationToken.None): Promise<Location[]> {
		const uri = util.uri2reluri(params.textDocument.uri, this.root);
		const line = params.position.line;
		const column = params.position.character;
		await this.projectManager.ensureFilesForHoverAndDefinition(uri);

		const fileName: string = util.uri2path(uri);
		const configuration = this.projectManager.getConfiguration(fileName);
		await configuration.ensureBasicFiles();

		const sourceFile = this.getSourceFile(configuration, fileName);
		if (!sourceFile) {
			return [];
		}

		const offset: number = ts.getPositionOfLineAndCharacter(sourceFile, line, column);
		const defs: ts.DefinitionInfo[] = configuration.getService().getDefinitionAtPosition(fileName, offset);
		const ret = [];
		if (defs) {
			for (let def of defs) {
				const sourceFile = this.getSourceFile(configuration, def.fileName);
				if (!sourceFile) {
					throw new Error('expected source file "' + def.fileName + '" to exist in configuration');
				}
				const start = ts.getLineAndCharacterOfPosition(sourceFile, def.textSpan.start);
				const end = ts.getLineAndCharacterOfPosition(sourceFile, def.textSpan.start + def.textSpan.length);
				ret.push(Location.create(this.defUri(def.fileName), {
					start,
					end
				}));
			}
		}
		return ret;
	}

	async getXdefinition(params: TextDocumentPositionParams, token = CancellationToken.None): Promise<SymbolLocationInformation[]> {
		const uri = util.uri2reluri(params.textDocument.uri, this.root);
		const line = params.position.line;
		const column = params.position.character;
		await this.projectManager.ensureFilesForHoverAndDefinition(uri);

		const fileName: string = util.uri2path(uri);
		const configuration = this.projectManager.getConfiguration(fileName);
		await configuration.ensureBasicFiles();

		const sourceFile = this.getSourceFile(configuration, fileName);
		if (!sourceFile) {
			return [];
		}

		const offset: number = ts.getPositionOfLineAndCharacter(sourceFile, line, column);
		const defs: ts.DefinitionInfo[] = configuration.getService().getDefinitionAtPosition(fileName, offset);
		const ret = [];
		if (defs) {
			for (let def of defs) {
				const sourceFile = this.getSourceFile(configuration, def.fileName);
				if (!sourceFile) {
					throw new Error('expected source file "' + def.fileName + '" to exist in configuration');
				}
				const start = ts.getLineAndCharacterOfPosition(sourceFile, def.textSpan.start);
				const end = ts.getLineAndCharacterOfPosition(sourceFile, def.textSpan.start + def.textSpan.length);
				const loc = Location.create(this.defUri(def.fileName), {
					start,
					end
				});
				ret.push({
					symbol: util.defInfoToSymbolDescriptor(def),
					location: loc
				});
			}
		}
		return ret;
	}

	async getHover(params: TextDocumentPositionParams, token = CancellationToken.None): Promise<Hover> {
		const uri = util.uri2reluri(params.textDocument.uri, this.root);
		const line = params.position.line;
		const column = params.position.character;
		await this.projectManager.ensureFilesForHoverAndDefinition(uri);

		const fileName: string = util.uri2path(uri);
		const configuration = this.projectManager.getConfiguration(fileName);
		await configuration.ensureBasicFiles();

		let sourceFile = this.getSourceFile(configuration, fileName);
		if (!sourceFile) {
			throw new Error(`Unknown text document ${params.textDocument.uri}`);
		}
		const offset: number = ts.getPositionOfLineAndCharacter(sourceFile, line, column);
		const info = configuration.getService().getQuickInfoAtPosition(fileName, offset);
		if (!info) {
			return { contents: [] };
		}
		const contents: MarkedString[] = [{
			language: 'typescript',
			value: ts.displayPartsToString(info.displayParts)
		}];
		let documentation = ts.displayPartsToString(info.documentation);
		if (documentation) {
			contents.push(documentation);
		}
		const start = ts.getLineAndCharacterOfPosition(sourceFile, info.textSpan.start);
		const end = ts.getLineAndCharacterOfPosition(sourceFile, info.textSpan.start + info.textSpan.length);

		return { contents, range: Range.create(start.line, start.character, end.line, end.character) };
	}

	async getReferences(params: ReferenceParams, token = CancellationToken.None): Promise<Location[]> {
		const uri = util.uri2reluri(params.textDocument.uri, this.root);
		const line = params.position.line;
		const column = params.position.character;
		const fileName: string = util.uri2path(uri);

		await this.projectManager.ensureFilesForReferences(uri);

		const configuration = this.projectManager.getConfiguration(fileName);
		await configuration.ensureAllFiles();

		const sourceFile = this.getSourceFile(configuration, fileName);
		if (!sourceFile) {
			return [];
		}

		const offset: number = ts.getPositionOfLineAndCharacter(sourceFile, line, column);
		const refs = configuration.getService().getReferencesAtPosition(fileName, offset);

		const tasks: AsyncFunction<Location, Error>[] = [];

		if (refs) {
			for (let ref of refs) {
				tasks.push(this.transformReference(this.root,
					configuration.getProgram(),
					params.context && params.context.includeDeclaration,
					ref));
			}
		}
		return new Promise<Location[]>((resolve, reject) => {
			async.parallel(tasks, (err: Error, results: Location[]) => {
				return resolve(results.filter(item => item));
			});
		});
	}

	async getWorkspaceSymbols(params: WorkspaceSymbolParams, token = CancellationToken.None): Promise<SymbolInformation[]> {
		const query = params.query;
		const symQuery = params.symbol ? Object.assign({}, params.symbol) : undefined;
		if (symQuery && symQuery.package) {
			symQuery.package = { name: symQuery.package.name };
		}
		const limit = params.limit;

		if (symQuery) {
			const dtRes = await this.getWorkspaceSymbolsDefinitelyTyped(params);
			if (dtRes) {
				return dtRes;
			}

			if (!symQuery.containerKind) {
				symQuery.containerKind = undefined; // symQuery.containerKind is sometimes empty when symbol.containerKind = 'module'
			}
		}

		await this.projectManager.ensureFilesForWorkspaceSymbol();

		if (!query && !symQuery && this.emptyQueryWorkspaceSymbols) {
			return this.emptyQueryWorkspaceSymbols;
		}
		let configs;
		if (symQuery && symQuery.package && symQuery.package.name) {
			configs = [];
			for (const config of this.projectManager.getConfigurations()) {
				if (config.getPackageName() === symQuery.package.name) {
					configs.push(config);
				}
			}
		} else {
			const rootConfig = this.projectManager.getConfiguration('');
			if (rootConfig) {  // if there's a root configuration, it includes all files
				configs = [rootConfig];
			} else {
				configs = this.projectManager.getConfigurations();
			}
		}
		const itemsPromise = this.collectWorkspaceSymbols(configs, query, symQuery);
		if (!query && !symQuery) {
			this.emptyQueryWorkspaceSymbols = itemsPromise;
		}
		return (await itemsPromise).slice(0, limit);
	}

	async getWorkspaceSymbolsDefinitelyTyped(params: WorkspaceSymbolParams, token = CancellationToken.None): Promise<SymbolInformation[] | null> {
		try {
			await this.projectManager.ensureFiles(['/package.json']);
		} catch (e) {
			return null;
		}
		if (!this.projectManager.getFs().fileExists('/package.json')) {
			return null;
		}
		const rootConfig = JSON.parse(this.projectManager.getFs().readFile('/package.json'));
		if (rootConfig.name !== 'definitely-typed') {
			return null;
		}
		if (!params.symbol || !params.symbol.package) {
			return null;
		}
		const pkg = params.symbol.package;
		if (!pkg.name || !pkg.name.startsWith('@types/')) {
			return null;
		}
		const relPkgRoot = pkg.name.slice('@types/'.length);
		await this.projectManager.refreshFileTree(relPkgRoot, false);

		this.projectManager.refreshConfigurations();

		const symQuery = params.symbol ? Object.assign({}, params.symbol) : undefined;
		if (symQuery) {
			symQuery.package = undefined;
			if (!symQuery.containerKind) {
				symQuery.containerKind = undefined; // symQuery.containerKind is sometimes empty when symbol.containerKind = 'module'
			}
		}

		const config = this.projectManager.getConfiguration(relPkgRoot);
		const itemsPromise = this.collectWorkspaceSymbols([config], params.query, symQuery);
		return (await itemsPromise).slice(0, params.limit);
	}

	async getDocumentSymbol(params: DocumentSymbolParams, token = CancellationToken.None): Promise<SymbolInformation[]> {
		const uri = util.uri2reluri(params.textDocument.uri, this.root);
		await this.projectManager.ensureFilesForHoverAndDefinition(uri);
		const fileName = util.uri2path(uri);

		const config = this.projectManager.getConfiguration(uri);
		await config.ensureBasicFiles();
		const sourceFile = this.getSourceFile(config, fileName);
		if (!sourceFile) {
			return [];
		}
		const tree = config.getService().getNavigationTree(fileName);
		const result: SymbolInformation[] = [];
		this.flattenNavigationTreeItem(tree, null, sourceFile, result);
		return Promise.resolve(result);
	}

	async getWorkspaceReference(params: WorkspaceReferenceParams, token = CancellationToken.None): Promise<ReferenceInformation[]> {
		const refInfo: ReferenceInformation[] = [];

		await this.projectManager.ensureAllFiles();

		const configs = this.projectManager.getConfigurations();
		await Promise.all(configs.map(async config => {
			if (params.hints && params.hints.dependeePackageName && params.hints.dependeePackageName !== config.getPackageName()) {
				return;
			}

			await config.ensureAllFiles();

			const files = config.getService().getProgram().getSourceFiles().sort((a, b) => a.fileName.localeCompare(b.fileName));
			for (const source of files) {
				// ignore dependency files
				if (util.toUnixPath(source.fileName).indexOf(`${path_.posix.sep}node_modules${path_.posix.sep}`) !== -1) {
					continue;
				}

				this.walkMostAST(source, node => {
					switch (node.kind) {
						case ts.SyntaxKind.Identifier: { // include all matching refs at the node
							const defs = config.getService().getDefinitionAtPosition(source.fileName, node.pos + 1);
							if (!defs) {
								break;
							}
							for (const def of defs) {
								const sd = util.defInfoToSymbolDescriptor(def);
								if (!util.symbolDescriptorMatch(params.query, sd)) {
									continue;
								}
								const start = ts.getLineAndCharacterOfPosition(source, node.pos);
								const end = ts.getLineAndCharacterOfPosition(source, node.end);
								const loc = {
									uri: this.defUri(source.fileName),
									range: {
										start,
										end
									}
								};
								refInfo.push({
									symbol: sd,
									reference: loc
								});
							}
							break;
						}
						case ts.SyntaxKind.StringLiteral: {
							// TODO: include string-interpolated references
							break;
						}
					}
				});
			}

		}));

		return refInfo;
	}

	async getPackages(params = {}, token = CancellationToken.None): Promise<PackageInformation[]> {
		await this.projectManager.ensureModuleStructure();

		const pkgFiles: string[] = [];
		pm.walkInMemoryFs(this.projectManager.getFs(), '/', (path: string, isdir: boolean): Error | void => {
			if (isdir && path_.basename(path) === 'node_modules') {
				return pm.skipDir;
			}
			if (isdir) {
				return;
			}
			if (path_.basename(path) !== 'package.json') {
				return;
			}
			pkgFiles.push(path);
		});

		const pkgs: PackageInformation[] = [];
		const pkgJsons = pkgFiles.map(p => JSON.parse(this.projectManager.getFs().readFile(p)));
		for (const pkgJson of pkgJsons) {
			const deps: DependencyReference[] = [];
			const pkgName = pkgJson.name;
			const pkgVersion = pkgJson.version;
			const pkgRepoURL = pkgJson.repository ? pkgJson.repository.url : undefined;
			for (const k of ['dependencies', 'devDependencies', 'peerDependencies']) {
				if (pkgJson[k]) {
					for (const name of Object.keys(pkgJson[k])) {
						deps.push({ attributes: { name, version: pkgJson[k][name] }, hints: { dependeePackageName: pkgName } });
					}
				}
			}
			pkgs.push({
				package: {
					name: pkgName,
					version: pkgVersion,
					repoURL: pkgRepoURL
				},
				dependencies: deps
			});
		}
		return pkgs;
	}

	async getDependencies(params = {}, token = CancellationToken.None): Promise<DependencyReference[]> {
		await this.projectManager.ensureModuleStructure();

		const pkgFiles: string[] = [];
		pm.walkInMemoryFs(this.projectManager.getFs(), '/', (path: string, isdir: boolean): Error | void => {
			if (isdir && path_.basename(path) === 'node_modules') {
				return pm.skipDir;
			}
			if (isdir) {
				return;
			}
			if (path_.basename(path) !== 'package.json') {
				return;
			}
			pkgFiles.push(path);
		});

		const deps: DependencyReference[] = [];
		const pkgJsons = pkgFiles.map(p => JSON.parse(this.projectManager.getFs().readFile(p)));
		for (const pkgJson of pkgJsons) {
			const pkgName = pkgJson.name;
			for (const k of ['dependencies', 'devDependencies', 'peerDependencies']) {
				if (pkgJson[k]) {
					for (const name of Object.keys(pkgJson[k])) {
						deps.push({ attributes: { name, version: pkgJson[k][name] }, hints: { dependeePackageName: pkgName } });
					}
				}
			}
		}
		return deps;
	}

	async getCompletions(params: TextDocumentPositionParams, token = CancellationToken.None): Promise<CompletionList> {
		const uri = util.uri2reluri(params.textDocument.uri, this.root);
		const line = params.position.line;
		const column = params.position.character;
		const fileName: string = util.uri2path(uri);

		await this.projectManager.ensureFilesForHoverAndDefinition(uri);

		const configuration = this.projectManager.getConfiguration(fileName);
		await configuration.ensureBasicFiles();

		const sourceFile = this.getSourceFile(configuration, fileName);
		if (!sourceFile) {
			return CompletionList.create();
		}

		const offset: number = ts.getPositionOfLineAndCharacter(sourceFile, line, column);
		const completions = configuration.getService().getCompletionsAtPosition(fileName, offset);

		if (completions == null) {
			return CompletionList.create();
		}

		return CompletionList.create(completions.entries.map(item => {
			const ret = CompletionItem.create(item.name);
			const kind = completionKinds[item.kind];
			if (kind) {
				ret.kind = kind;
			}
			if (item.sortText) {
				ret.sortText = item.sortText;
			}
			const details = configuration.getService().getCompletionEntryDetails(fileName, offset, item.name);
			if (details) {
				ret.documentation = ts.displayPartsToString(details.documentation);
				ret.detail = ts.displayPartsToString(details.displayParts);
			}
			return ret;
		}));
	}

	/*
	 * walkMostAST walks most of the AST (the part that matters for gathering all references)
	 */
	private walkMostAST(node: ts.Node, visit: (node: ts.Node) => void) {
		visit(node);
		const children: ts.Node[] = [];
		switch (node.kind) {
			case ts.SyntaxKind.QualifiedName: {
				const n = node as ts.QualifiedName;
				children.push(n.left, n.right);
				break;
			}
			case ts.SyntaxKind.ComputedPropertyName: {
				const n = node as ts.ComputedPropertyName;
				children.push(n.expression);
				break;
			}
			case ts.SyntaxKind.TypeParameter: {
				const n = node as ts.TypeParameterDeclaration;
				pushall(children, n.name, n.constraint, n.expression);
				break;
			}
			case ts.SyntaxKind.Parameter: {
				const n = node as ts.ParameterDeclaration;
				pushall(children, n.name, n.type, n.initializer);
				break;
			}
			case ts.SyntaxKind.Decorator: {
				const n = node as ts.Decorator;
				children.push(n.expression);
				break;
			}
			case ts.SyntaxKind.PropertySignature: {
				const n = node as ts.PropertySignature;
				pushall(children, n.name, n.type, n.initializer);
				break;
			}
			case ts.SyntaxKind.PropertyDeclaration: {
				const n = node as ts.PropertyDeclaration;
				pushall(children, n.name, n.type, n.initializer);
				break;
			}
			case ts.SyntaxKind.MethodSignature: {
				const n = node as ts.MethodSignature;
				pushall(children, n.name, n.type);
				if (n.typeParameters) {
					children.push(...n.typeParameters);
				}
				if (n.parameters) {
					children.push(...n.parameters);
				}
				break;
			}
			case ts.SyntaxKind.MethodDeclaration: {
				const n = node as ts.MethodDeclaration;
				pushall(children, n.name, n.body);
				break;
			}
			case ts.SyntaxKind.Constructor: {
				const n = node as ts.ConstructorDeclaration;
				pushall(children, n.name, n.body);
				break;
			}
			case ts.SyntaxKind.GetAccessor: {
				const n = node as ts.GetAccessorDeclaration;
				children.push(n.name, n.body);
				break;
			}
			case ts.SyntaxKind.SetAccessor: {
				const n = node as ts.SetAccessorDeclaration;
				children.push(n.name, n.body);
				break;
			}
			case ts.SyntaxKind.CallSignature: {
				const n = node as ts.CallSignatureDeclaration;
				pushall(children, n.name, n.type);
				if (n.typeParameters) {
					children.push(...n.typeParameters);
				}
				if (n.parameters) {
					children.push(...n.parameters);
				}
				break;
			}
			case ts.SyntaxKind.ConstructSignature: {
				const n = node as ts.ConstructSignatureDeclaration;
				pushall(children, n.name, n.type);
				if (n.typeParameters) {
					children.push(...n.typeParameters);
				}
				if (n.parameters) {
					children.push(...n.parameters);
				}
				break;
			}
			case ts.SyntaxKind.IndexSignature: {
				const n = node as ts.IndexSignatureDeclaration;
				pushall(children, n.name, n.type);
				if (n.typeParameters) {
					children.push(...n.typeParameters);
				}
				if (n.parameters) {
					children.push(...n.parameters);
				}
				break;
			}
			case ts.SyntaxKind.TypePredicate: {
				const n = node as ts.TypePredicateNode;
				children.push(n.parameterName, n.type);
				break;
			}
			case ts.SyntaxKind.TypeReference: {
				const n = node as ts.TypeReferenceNode;
				children.push(n.typeName);
				if (n.typeArguments) {
					children.push(...n.typeArguments);
				}
				break;
			}
			case ts.SyntaxKind.ConstructorType:
			case ts.SyntaxKind.FunctionType: {
				const n = node as ts.FunctionOrConstructorTypeNode;
				pushall(children, n.name, n.type);
				pushall(children, n.name, n.type);
				if (n.typeParameters) {
					children.push(...n.typeParameters);
				}
				if (n.parameters) {
					children.push(...n.parameters);
				}
				break;
			}
			case ts.SyntaxKind.TypeQuery: {
				const n = node as ts.TypeQueryNode;
				children.push(n.exprName);
				break;
			}
			case ts.SyntaxKind.TypeLiteral: {
				const n = node as ts.TypeLiteralNode;
				pushall(children, n.name);
				children.push(...n.members);
				break;
			}
			case ts.SyntaxKind.ArrayType: {
				const n = node as ts.ArrayTypeNode;
				children.push(n.elementType);
				break;
			}
			case ts.SyntaxKind.TupleType: {
				const n = node as ts.TupleTypeNode;
				children.push(...n.elementTypes);
				break;
			}
			case ts.SyntaxKind.IntersectionType:
			case ts.SyntaxKind.UnionType: {
				const n = node as ts.UnionTypeNode;
				children.push(...n.types);
				break;
			}
			case ts.SyntaxKind.ParenthesizedType: {
				const n = node as ts.ParenthesizedTypeNode;
				children.push(n.type);
				break;
			}
			case ts.SyntaxKind.LiteralType: {
				const n = node as ts.LiteralTypeNode;
				children.push(n.literal);
				break;
			}
			case ts.SyntaxKind.ObjectBindingPattern:
			case ts.SyntaxKind.ArrayBindingPattern: {
				const n = node as ts.ObjectBindingPattern;
				children.push(...n.elements);
				break;
			}
			case ts.SyntaxKind.BindingElement: {
				const n = node as ts.BindingElement;
				pushall(children, n.propertyName, n.name, n.initializer);
				break;
			}
			case ts.SyntaxKind.ArrayLiteralExpression: {
				const n = node as ts.ArrayLiteralExpression;
				children.push(...n.elements);
				break;
			}
			case ts.SyntaxKind.ObjectLiteralExpression: {
				const n = node as ts.ObjectLiteralExpression;
				children.push(...n.properties);
				break;
			}
			case ts.SyntaxKind.PropertyAccessExpression: {
				const n = node as ts.PropertyAccessExpression;
				children.push(n.expression, n.name);
				break;
			}
			case ts.SyntaxKind.ElementAccessExpression: {
				const n = node as ts.ElementAccessExpression;
				pushall(children, n.expression, n.argumentExpression);
				break;
			}
			case ts.SyntaxKind.CallExpression: {
				const n = node as ts.CallExpression;
				pushall(children, n.name, n.expression, ...n.arguments);
				if (n.typeArguments) {
					children.push(...n.typeArguments);
				}
				break;
			}
			case ts.SyntaxKind.NewExpression: {
				const n = node as ts.NewExpression;
				pushall(children, n.name, n.expression, ...n.arguments);
				if (n.typeArguments) {
					children.push(...n.typeArguments);
				}
				break;
			}
			case ts.SyntaxKind.TaggedTemplateExpression: {
				const n = node as ts.TaggedTemplateExpression;
				children.push(n.tag, n.template);
				break;
			}
			case ts.SyntaxKind.TypeAssertionExpression: {
				const n = node as ts.TypeAssertion;
				children.push(n.type, n.expression);
				break;
			}
			case ts.SyntaxKind.ParenthesizedExpression: {
				const n = node as ts.ParenthesizedExpression;
				children.push(n.expression);
				break;
			}
			case ts.SyntaxKind.FunctionExpression: {
				const n = node as ts.FunctionExpression;
				pushall(children, n.name, n.body);
				break;
			}
			case ts.SyntaxKind.ArrowFunction: {
				const n = node as ts.ArrowFunction;
				children.push(n.body);
				break;
			}
			case ts.SyntaxKind.DeleteExpression: {
				const n = node as ts.DeleteExpression;
				children.push(n.expression);
				break;
			}
			case ts.SyntaxKind.TypeOfExpression: {
				const n = node as ts.TypeOfExpression;
				children.push(n.expression);
				break;
			}
			case ts.SyntaxKind.VoidExpression: {
				const n = node as ts.VoidExpression;
				children.push(n.expression);
				break;
			}
			case ts.SyntaxKind.AwaitExpression: {
				const n = node as ts.AwaitExpression;
				children.push(n.expression);
				break;
			}
			case ts.SyntaxKind.PrefixUnaryExpression: {
				const n = node as ts.PrefixUnaryExpression;
				children.push(n.operand);
				break;
			}
			case ts.SyntaxKind.PostfixUnaryExpression: {
				const n = node as ts.PostfixUnaryExpression;
				children.push(n.operand);
				break;
			}
			case ts.SyntaxKind.BinaryExpression: {
				const n = node as ts.BinaryExpression;
				children.push(n.left, n.right);
				break;
			}
			case ts.SyntaxKind.ConditionalExpression: {
				const n = node as ts.ConditionalExpression;
				children.push(n.condition, n.whenTrue, n.whenFalse);
				break;
			}
			case ts.SyntaxKind.TemplateExpression: {
				const n = node as ts.TemplateExpression;
				children.push(n.head, ...n.templateSpans);
				break;
			}
			case ts.SyntaxKind.YieldExpression: {
				const n = node as ts.YieldExpression;
				pushall(children, n.expression);
				break;
			}
			case ts.SyntaxKind.SpreadElement: {
				const n = node as ts.SpreadElement;
				children.push(n.expression);
				break;
			}
			case ts.SyntaxKind.ClassExpression: {
				const n = node as ts.ClassExpression;
				pushall(children, n.name, ...n.members);
				if (n.typeParameters) {
					children.push(...n.typeParameters);
				}
				if (n.heritageClauses) {
					children.push(...n.heritageClauses);
				}
				break;
			}
			case ts.SyntaxKind.ExpressionWithTypeArguments: {
				const n = node as ts.ExpressionWithTypeArguments;
				children.push(n.expression);
				if (n.typeArguments) {
					children.push(...n.typeArguments);
				}
				break;
			}
			case ts.SyntaxKind.AsExpression: {
				const n = node as ts.AsExpression;
				children.push(n.expression, n.type);
				break;
			}
			case ts.SyntaxKind.NonNullExpression: {
				const n = node as ts.NonNullExpression;
				children.push(n.expression);
				break;
			}
			case ts.SyntaxKind.TemplateSpan: {
				const n = node as ts.TemplateSpan;
				children.push(n.expression, n.literal);
				break;
			}
			case ts.SyntaxKind.SemicolonClassElement: {
				const n = node as ts.SemicolonClassElement;
				if (n.name) {
					children.push(n.name);
				}
				break;
			}
			case ts.SyntaxKind.Block: {
				const n = node as ts.Block;
				children.push(...n.statements);
				break;
			}
			case ts.SyntaxKind.VariableStatement: {
				const n = node as ts.VariableStatement;
				children.push(n.declarationList);
				break;
			}
			case ts.SyntaxKind.ExpressionStatement: {
				const n = node as ts.ExpressionStatement;
				children.push(n.expression);
				break;
			}
			case ts.SyntaxKind.IfStatement: {
				const n = node as ts.IfStatement;
				pushall(children, n.expression, n.thenStatement, n.elseStatement);
				break;
			}
			case ts.SyntaxKind.DoStatement: {
				const n = node as ts.DoStatement;
				children.push(n.expression, n.statement);
				break;
			}
			case ts.SyntaxKind.WhileStatement: {
				const n = node as ts.WhileStatement;
				children.push(n.expression, n.statement);
				break;
			}
			case ts.SyntaxKind.ForStatement: {
				const n = node as ts.ForStatement;
				pushall(children, n.initializer, n.condition, n.incrementor, n.statement);
				break;
			}
			case ts.SyntaxKind.ForInStatement: {
				const n = node as ts.ForInStatement;
				children.push(n.initializer, n.expression, n.statement);
				break;
			}
			case ts.SyntaxKind.ForOfStatement: {
				const n = node as ts.ForOfStatement;
				children.push(n.initializer, n.expression, n.statement);
				break;
			}
			case ts.SyntaxKind.ContinueStatement: {
				const n = node as ts.ContinueStatement;
				if (n.label) {
					children.push(n.label);
				}
				break;
			}
			case ts.SyntaxKind.BreakStatement: {
				const n = node as ts.BreakStatement;
				if (n.label) {
					children.push(n.label);
				}
				break;
			}
			case ts.SyntaxKind.ReturnStatement: {
				const n = node as ts.ReturnStatement;
				if (n.expression) {
					children.push(n.expression);
				}
				break;
			}
			case ts.SyntaxKind.WithStatement: {
				const n = node as ts.WithStatement;
				children.push(n.expression, n.statement);
				break;
			}
			case ts.SyntaxKind.SwitchStatement: {
				const n = node as ts.SwitchStatement;
				children.push(n.expression, n.caseBlock);
				break;
			}
			case ts.SyntaxKind.LabeledStatement: {
				const n = node as ts.LabeledStatement;
				children.push(n.label, n.statement);
				break;
			}
			case ts.SyntaxKind.ThrowStatement: {
				const n = node as ts.ThrowStatement;
				children.push(n.expression);
				break;
			}
			case ts.SyntaxKind.TryStatement: {
				const n = node as ts.TryStatement;
				pushall(children, n.tryBlock, n.catchClause, n.finallyBlock);
				break;
			}
			case ts.SyntaxKind.VariableDeclaration: {
				const n = node as ts.VariableDeclaration;
				pushall(children, n.name, n.type, n.initializer);
				break;
			}
			case ts.SyntaxKind.VariableDeclarationList: {
				const n = node as ts.VariableDeclarationList;
				children.push(...n.declarations);
				break;
			}
			case ts.SyntaxKind.FunctionDeclaration: {
				const n = node as ts.FunctionDeclaration;
				pushall(children, n.name, n.body, n.type, ...n.parameters);
				if (n.typeParameters) {
					children.push(...n.typeParameters);
				}
				break;
			}
			case ts.SyntaxKind.ClassDeclaration: {
				const n = node as ts.ClassDeclaration;
				pushall(children, n.name, ...n.members);
				if (n.typeParameters) {
					children.push(...n.typeParameters);
				}
				if (n.heritageClauses) {
					children.push(...n.heritageClauses);
				}
				break;
			}
			case ts.SyntaxKind.InterfaceDeclaration: {
				const n = node as ts.InterfaceDeclaration;
				children.push(n.name, ...n.members);
				if (n.typeParameters) {
					children.push(...n.typeParameters);
				}
				if (n.heritageClauses) {
					children.push(...n.heritageClauses);
				}
				break;
			}
			case ts.SyntaxKind.TypeAliasDeclaration: {
				const n = node as ts.TypeAliasDeclaration;
				children.push(n.name, n.type);
				if (n.typeParameters) {
					children.push(...n.typeParameters);
				}
				break;
			}
			case ts.SyntaxKind.EnumDeclaration: {
				const n = node as ts.EnumDeclaration;
				children.push(n.name, ...n.members);
				break;
			}
			case ts.SyntaxKind.ModuleDeclaration: {
				const n = node as ts.ModuleDeclaration;
				pushall(children, n.name, n.body);
				break;
			}
			case ts.SyntaxKind.ModuleBlock: {
				const n = node as ts.ModuleBlock;
				children.push(...n.statements);
				break;
			}
			case ts.SyntaxKind.CaseBlock: {
				const n = node as ts.CaseBlock;
				children.push(...n.clauses);
				break;
			}
			case ts.SyntaxKind.NamespaceExportDeclaration: {
				const n = node as ts.NamespaceExportDeclaration;
				children.push(n.name, n.moduleReference);
				break;
			}
			case ts.SyntaxKind.ImportEqualsDeclaration: {
				const n = node as ts.ImportEqualsDeclaration;
				children.push(n.name, n.moduleReference);
				break;
			}
			case ts.SyntaxKind.ImportDeclaration: {
				const n = node as ts.ImportDeclaration;
				pushall(children, n.importClause, n.moduleSpecifier);
				break;
			}
			case ts.SyntaxKind.ImportClause: {
				const n = node as ts.ImportClause;
				pushall(children, n.name, n.namedBindings);
				break;
			}
			case ts.SyntaxKind.NamespaceImport: {
				const n = node as ts.NamespaceImport;
				children.push(n.name);
				break;
			}
			case ts.SyntaxKind.NamedImports: {
				const n = node as ts.NamedImports;
				children.push(...n.elements);
				break;
			}
			case ts.SyntaxKind.ImportSpecifier: {
				const n = node as ts.ImportSpecifier;
				pushall(children, n.propertyName, n.name);
				break;
			}
			case ts.SyntaxKind.ExportAssignment: {
				const n = node as ts.ExportAssignment;
				pushall(children, n.name, n.expression);
				break;
			}
			case ts.SyntaxKind.ExportDeclaration: {
				const n = node as ts.ExportDeclaration;
				pushall(children, n.exportClause, n.moduleSpecifier, n.name);
				break;
			}
			case ts.SyntaxKind.NamedExports: {
				const n = node as ts.NamedExports;
				children.push(...n.elements);
				break;
			}
			case ts.SyntaxKind.ExportSpecifier: {
				const n = node as ts.ExportSpecifier;
				pushall(children, n.propertyName, n.name);
				break;
			}
			case ts.SyntaxKind.MissingDeclaration: {
				const n = node as ts.MissingDeclaration;
				if (n.name) {
					children.push(n.name);
				}
				break;
			}
			case ts.SyntaxKind.ExternalModuleReference: {
				const n = node as ts.ExternalModuleReference;
				pushall(children, n.expression);
				break;
			}
			case ts.SyntaxKind.JsxElement: {
				const n = node as ts.JsxElement;
				children.push(n.openingElement, n.closingElement, ...n.children);
				break;
			}
			case ts.SyntaxKind.JsxSelfClosingElement: {
				const n = node as ts.JsxSelfClosingElement;
				children.push(n.tagName, ...n.attributes);
				break;
			}
			case ts.SyntaxKind.JsxOpeningElement: {
				const n = node as ts.JsxOpeningElement;
				children.push(n.tagName, ...n.attributes);
				break;
			}
			case ts.SyntaxKind.JsxClosingElement: {
				const n = node as ts.JsxClosingElement;
				children.push(n.tagName);
				break;
			}
			case ts.SyntaxKind.JsxAttribute: {
				const n = node as ts.JsxAttribute;
				pushall(children, n.name, n.initializer);
				break;
			}
			case ts.SyntaxKind.JsxSpreadAttribute: {
				const n = node as ts.JsxSpreadAttribute;
				children.push(n.expression);
				break;
			}
			case ts.SyntaxKind.JsxExpression: {
				const n = node as ts.JsxExpression;
				if (n.expression) {
					children.push(n.expression);
				}
				break;
			}
			case ts.SyntaxKind.CaseClause: {
				const n = node as ts.CaseClause;
				children.push(n.expression, ...n.statements);
				break;
			}
			case ts.SyntaxKind.DefaultClause: {
				const n = node as ts.DefaultClause;
				children.push(...n.statements);
				break;
			}
			case ts.SyntaxKind.HeritageClause: {
				const n = node as ts.HeritageClause;
				if (n.types) {
					children.push(...n.types);
				}
				break;
			}
			case ts.SyntaxKind.CatchClause: {
				const n = node as ts.CatchClause;
				children.push(n.variableDeclaration, n.block);
				break;
			}
			case ts.SyntaxKind.PropertyAssignment: {
				const n = node as ts.PropertyAssignment;
				children.push(n.name, n.initializer);
				break;
			}
			case ts.SyntaxKind.ShorthandPropertyAssignment: {
				const n = node as ts.ShorthandPropertyAssignment;
				pushall(children, n.name, n.objectAssignmentInitializer);
				break;
			}
			case ts.SyntaxKind.EnumMember: {
				const n = node as ts.EnumMember;
				pushall(children, n.name, n.initializer);
				break;
			}
			case ts.SyntaxKind.SourceFile: {
				const n = node as ts.SourceFile;
				children.push(...n.statements);
				break;
			}
			case ts.SyntaxKind.JSDocTypeExpression: {
				const n = node as ts.JSDocTypeExpression;
				children.push(n.type);
				break;
			}
			case ts.SyntaxKind.JSDocArrayType: {
				const n = node as ts.JSDocArrayType;
				children.push(n.elementType);
				break;
			}
			case ts.SyntaxKind.JSDocUnionType: {
				const n = node as ts.JSDocUnionType;
				children.push(...n.types);
				break;
			}
			case ts.SyntaxKind.JSDocTupleType: {
				const n = node as ts.JSDocTupleType;
				children.push(...n.types);
				break;
			}
			case ts.SyntaxKind.JSDocNullableType: {
				const n = node as ts.JSDocNullableType;
				children.push(n.type);
				break;
			}
			case ts.SyntaxKind.JSDocNonNullableType: {
				const n = node as ts.JSDocNonNullableType;
				children.push(n.type);
				break;
			}
			case ts.SyntaxKind.JSDocRecordType: {
				const n = node as ts.JSDocRecordType;
				children.push(n.literal);
				break;
			}
			case ts.SyntaxKind.JSDocRecordMember: {
				const n = node as ts.JSDocRecordMember;
				pushall(children, n.name, n.type, n.initializer);
				break;
			}
			case ts.SyntaxKind.JSDocTypeReference: {
				const n = node as ts.JSDocTypeReference;
				children.push(n.name, ...n.typeArguments);
				break;
			}
			case ts.SyntaxKind.JSDocOptionalType: {
				const n = node as ts.JSDocOptionalType;
				children.push(n.type);
				break;
			}
			case ts.SyntaxKind.JSDocFunctionType: {
				const n = node as ts.JSDocFunctionType;
				pushall(children, n.name, n.type, ...n.parameters);
				if (n.typeParameters) {
					children.push(...n.typeParameters);
				}
				break;
			}
			case ts.SyntaxKind.JSDocVariadicType: {
				const n = node as ts.JSDocVariadicType;
				children.push(n.type);
				break;
			}
			case ts.SyntaxKind.JSDocConstructorType: {
				const n = node as ts.JSDocConstructorType;
				children.push(n.type);
				break;
			}
			case ts.SyntaxKind.JSDocThisType: {
				const n = node as ts.JSDocThisType;
				children.push(n.type);
				break;
			}
			case ts.SyntaxKind.JSDocComment: {
				const n = node as ts.JSDoc;
				if (n.tags) {
					children.push(...n.tags);
				}
				break;
			}
			case ts.SyntaxKind.JSDocTag: {
				const n = node as ts.JSDocTag;
				children.push(n.tagName);
				break;
			}
			case ts.SyntaxKind.JSDocParameterTag: {
				const n = node as ts.JSDocParameterTag;
				pushall(children, n.typeExpression, n.postParameterName, n.parameterName);
				if (n.preParameterName) {
					children.push(n.preParameterName);
				}
				break;
			}
			case ts.SyntaxKind.JSDocReturnTag: {
				const n = node as ts.JSDocReturnTag;
				children.push(n.typeExpression);
				break;
			}
			case ts.SyntaxKind.JSDocTypeTag: {
				const n = node as ts.JSDocTypeTag;
				children.push(n.typeExpression);
				break;
			}
			case ts.SyntaxKind.JSDocTemplateTag: {
				const n = node as ts.JSDocTemplateTag;
				children.push(...n.typeParameters);
				break;
			}
			case ts.SyntaxKind.JSDocTypedefTag: {
				const n = node as ts.JSDocTypedefTag;
				pushall(children, n.fullName, n.typeExpression, n.jsDocTypeLiteral);
				if (n.name) {
					children.push(n.name);
				}
				break;
			}
			case ts.SyntaxKind.JSDocPropertyTag: {
				const n = node as ts.JSDocPropertyTag;
				children.push(n.name, n.typeExpression);
				break;
			}
			case ts.SyntaxKind.JSDocTypeLiteral: {
				const n = node as ts.JSDocTypeLiteral;
				if (n.jsDocPropertyTags) {
					children.push(...n.jsDocPropertyTags);
				}
				if (n.jsDocTypeTag) {
					children.push(n.jsDocTypeTag);
				}
				break;
			}
			case ts.SyntaxKind.JSDocLiteralType: {
				const n = node as ts.JSDocLiteralType;
				children.push(n.literal);
				break;
			}
			case ts.SyntaxKind.SyntaxList: {
				const n = node as ts.SyntaxList;
				children.push(...n._children);
				break;
			}
			default:
				break;
		}
		for (const child of children) {
			if (child) {
				this.walkMostAST(child, visit);
			}
		}
	}

	didOpen(params: DidOpenTextDocumentParams): Promise<void> {
		const uri = util.uri2reluri(params.textDocument.uri, this.root);
		return this.projectManager.ensureFilesForHoverAndDefinition(uri).then(() => {
			this.projectManager.didOpen(util.uri2path(uri), params.textDocument.text);
		});
	}

	async didChange(params: DidChangeTextDocumentParams): Promise<void> {
		const uri = util.uri2reluri(params.textDocument.uri, this.root);
		let text = null;
		params.contentChanges.forEach(change => {
			if (change.range || change.rangeLength) {
				throw new Error('incremental updates in textDocument/didChange not supported for file ' + params.textDocument.uri);
			}
			text = change.text;
		});
		if (!text) {
			return;
		}
		this.projectManager.didChange(util.uri2path(uri), text);
	}

	didSave(params: DidSaveTextDocumentParams): Promise<void> {
		const uri = util.uri2reluri(params.textDocument.uri, this.root);
		return this.projectManager.ensureFilesForHoverAndDefinition(uri).then(() => {
			this.projectManager.didSave(util.uri2path(uri));
		});
	}

	didClose(params: DidCloseTextDocumentParams): Promise<void> {
		const uri = util.uri2reluri(params.textDocument.uri, this.root);
		return this.projectManager.ensureFilesForHoverAndDefinition(uri).then(() => {
			this.projectManager.didClose(util.uri2path(uri));
		});
	}

	/**
	 * Fetches (or creates if needed) source file object for a given file name
	 * @param configuration project configuration
	 * @param fileName file name to fetch source file for or create it
	 */
	private getSourceFile(configuration: pm.ProjectConfiguration, fileName: string): ts.SourceFile | null {
		const sourceFile = configuration.getProgram().getSourceFile(fileName);
		if (sourceFile) {
			return sourceFile;
		}
		if (!this.projectManager.hasFile(fileName)) {
			return null;
		}
		configuration.getHost().addFile(fileName);
		configuration.syncProgram();

		return configuration.getProgram().getSourceFile(fileName);
	}

	/**
	 * Produces async function that converts ReferenceEntry object to Location
	 */
	private transformReference(root: string, program: ts.Program, includeDeclaration: boolean, ref: ts.ReferenceEntry): AsyncFunction<Location, Error> {
		return (callback: (err?: Error, result?: Location) => void) => {
			if (!includeDeclaration && ref.isDefinition) {
				return callback();
			}
			const sourceFile = program.getSourceFile(ref.fileName);
			if (!sourceFile) {
				return callback(new Error('source file "' + ref.fileName + '" does not exist'));
			}
			let start = ts.getLineAndCharacterOfPosition(sourceFile, ref.textSpan.start);
			let end = ts.getLineAndCharacterOfPosition(sourceFile, ref.textSpan.start + ref.textSpan.length);
			callback(undefined, Location.create(util.path2uri(root, ref.fileName), {
				start,
				end
			}));
		};
	}

	/**
	 * transformNavItem transforms a NavigateToItem instance to a SymbolInformation instance
	 */
	private transformNavItem(root: string, program: ts.Program, item: ts.NavigateToItem): SymbolInformation {
		const sourceFile = program.getSourceFile(item.fileName);
		if (!sourceFile) {
			throw new Error('source file "' + item.fileName + '" does not exist');
		}
		let start = ts.getLineAndCharacterOfPosition(sourceFile, item.textSpan.start);
		let end = ts.getLineAndCharacterOfPosition(sourceFile, item.textSpan.start + item.textSpan.length);
		return SymbolInformation.create(item.name,
			util.convertStringtoSymbolKind(item.kind),
			Range.create(start.line, start.character, end.line, end.character),
			this.defUri(item.fileName), item.containerName);
	}

	private async collectWorkspaceSymbols(configs: pm.ProjectConfiguration[], query?: string, symQuery?: PartialSymbolDescriptor): Promise<SymbolInformation[]> {
		const configSymbols: SymbolInformation[][] = await Promise.all(configs.map(async config => {
			const symbols: SymbolInformation[] = [];
			await config.ensureAllFiles();
			if (query) {
				const items = config.getService().getNavigateToItems(query, undefined, undefined, false);
				for (const item of items) {
					const si = this.transformNavItem(this.root, config.getProgram(), item);
					if (!util.isLocalUri(si.location.uri)) {
						continue;
					}
					symbols.push(si);
				}
			} else if (symQuery) {
				// TODO(beyang): after workspace/symbol extension is accepted into LSP, push this logic upstream to getNavigateToItems
				const items = config.getService().getNavigateToItems(symQuery.name || '', undefined, undefined, false);
				const packageName = config.getPackageName();
				const pd = packageName ? { name: packageName } : undefined;
				for (const item of items) {
					const sd = SymbolDescriptor.create(item.kind, item.name, item.containerKind, item.containerName, pd);
					if (!util.symbolDescriptorMatch(symQuery, sd)) {
						continue;
					}
					const si = this.transformNavItem(this.root, config.getProgram(), item);
					if (!util.isLocalUri(si.location.uri)) {
						continue;
					}
					symbols.push(si);
				}
			} else {
				Array.prototype.push.apply(symbols, this.getNavigationTreeItems(config));
			}
			return symbols;
		}));
		const symbols: SymbolInformation[] = [];
		for (const cs of configSymbols) {
			Array.prototype.push.apply(symbols, cs);
		}

		if (!query) {
			return symbols.sort((a, b) => a.name.toLocaleLowerCase().localeCompare(b.name.toLocaleLowerCase()));
		}
		return symbols;
	}

	/**
	 * Transforms definition's file name to URI. If definition belongs to TypeScript library,
	 * returns git://github.com/Microsoft/TypeScript URL, otherwise returns file:// one
	 */
	private defUri(filePath: string): string {
		filePath = util.toUnixPath(filePath);
		if (pm.getTypeScriptLibraries().has(filePath)) {
			return 'git://github.com/Microsoft/TypeScript?v' + ts.version + '#lib/' + path_.basename(filePath);
		}
		return util.path2uri(this.root, filePath);
	}

	/**
	 * Fetches up to limit navigation bar items from given project, flattens them
	 */
	private getNavigationTreeItems(configuration: pm.ProjectConfiguration, limit?: number): SymbolInformation[] {
		const result: SymbolInformation[] = [];
		const libraries = pm.getTypeScriptLibraries();
		for (const sourceFile of configuration.getProgram().getSourceFiles().sort((a, b) => a.fileName.localeCompare(b.fileName))) {
			// excluding navigation items from TypeScript libraries
			if (libraries.has(util.toUnixPath(sourceFile.fileName))) {
				continue;
			}
			let tree;
			try {
				tree = configuration.getService().getNavigationTree(sourceFile.fileName);
			} catch (e) {
				this.logger.error('could not get navigation tree for file', sourceFile.fileName);
				continue;
			}
			this.flattenNavigationTreeItem(tree, null, sourceFile, result, limit);
			if (limit && result.length >= limit) {
				break;
			}
		}
		return result;
	}

	/**
	 * Flattens navigation tree by transforming it to one-dimensional array.
	 * Some items (source files, modules) may be excluded
	 */
	private flattenNavigationTreeItem(item: ts.NavigationTree, parent: ts.NavigationTree | null, sourceFile: ts.SourceFile, result: SymbolInformation[], limit?: number) {
		if (!limit || result.length < limit) {
			const acceptable = TypeScriptService.isAcceptableNavigationTreeItem(item);
			if (acceptable) {
				result.push(this.transformNavigationTreeItem(item, parent, sourceFile));
			}
			if (item.childItems) {
				let i = 0;
				while (i < item.childItems.length && (!limit || result.length < limit)) {
					this.flattenNavigationTreeItem(item.childItems[i], acceptable ? item : null, sourceFile, result, limit);
					i++;
				}
			}
		}
	}

	/**
	 * Transforms NavigationTree to SymbolInformation
	 */
	private transformNavigationTreeItem(item: ts.NavigationTree, parent: ts.NavigationTree | null, sourceFile: ts.SourceFile): SymbolInformation {
		const span = item.spans[0];
		let start = ts.getLineAndCharacterOfPosition(sourceFile, span.start);
		let end = ts.getLineAndCharacterOfPosition(sourceFile, span.start + span.length);
		return SymbolInformation.create(item.text,
			util.convertStringtoSymbolKind(item.kind),
			Range.create(start.line, start.character, end.line, end.character),
			this.defUri(sourceFile.fileName), parent ? parent.text : '');
	}

	/**
	 * @return true if navigation tree item is acceptable for inclusion into workspace/symbols
	 */
	private static isAcceptableNavigationTreeItem(item: ts.NavigationTree): boolean {
		// modules and source files should be excluded
		if ([ts.ScriptElementKind.moduleElement, 'sourcefile'].indexOf(item.kind) >= 0) {
			return false;
		}
		// special items may start with ", (, [, or <
		if (/^[<\(\[\"]/.test(item.text)) {
			return false;
		}
		// magic words
		if (['default', 'constructor', 'new()'].indexOf(item.text) >= 0) {
			return false;
		}
		return true;
	}
}

function pushall<T>(arr: T[], ...elems: (T | null | undefined)[]): number {
	for (const e of elems) {
		if (e) {
			arr.push(e);
		}
	}
	return arr.length;
}

/**
 * Maps string-based CompletionEntry::kind to enum-based CompletionItemKind
 */
const completionKinds: { [name: string]: CompletionItemKind } = {
	class: CompletionItemKind.Class,
	constructor: CompletionItemKind.Constructor,
	enum: CompletionItemKind.Enum,
	field: CompletionItemKind.Field,
	file: CompletionItemKind.File,
	function: CompletionItemKind.Function,
	interface: CompletionItemKind.Interface,
	keyword: CompletionItemKind.Keyword,
	method: CompletionItemKind.Method,
	module: CompletionItemKind.Module,
	property: CompletionItemKind.Property,
	reference: CompletionItemKind.Reference,
	snippet: CompletionItemKind.Snippet,
	text: CompletionItemKind.Text,
	unit: CompletionItemKind.Unit,
	value: CompletionItemKind.Value,
	variable: CompletionItemKind.Variable
};<|MERGE_RESOLUTION|>--- conflicted
+++ resolved
@@ -80,11 +80,7 @@
 				this.fileSystem = new LocalFileSystem(util.uri2path(this.root));
 			}
 			await this.beforeProjectInit();
-<<<<<<< HEAD
-			this.projectManager = new pm.ProjectManager(this.root, this.fileSystem, this.options.strict, this.traceModuleResolution, this.logger);
-=======
-			this.projectManager = new pm.ProjectManager(this.root, this.fileSystem, this.options.strict || false, this.traceModuleResolution);
->>>>>>> 26b3e263
+			this.projectManager = new pm.ProjectManager(this.root, this.fileSystem, this.options.strict || false, this.traceModuleResolution, this.logger);
 			// Pre-fetch files in the background
 			// TODO why does ensureAllFiles() fetch less files than ensureFilesForWorkspaceSymbol()?
 			//      (package.json is not fetched)
