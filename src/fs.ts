--- conflicted
+++ resolved
@@ -62,12 +62,8 @@
 		return path.resolve(this.rootPath, uri2path(uri));
 	}
 
-<<<<<<< HEAD
-	async getWorkspaceFiles(base: string): Promise<string[]> {
-=======
 	async getWorkspaceFiles(base?: string): Promise<string[]> {
 		const pattern = base ? path.posix.join(this.resolveUriToPath(base), '**/*.*') : this.resolveUriToPath('file:///**/*.*');
->>>>>>> 01201fff
 		const files = await new Promise<string[]>((resolve, reject) => {
 			glob(pattern, { nodir: true }, (err, matches) => err ? reject(err) : resolve(matches));
 		});
