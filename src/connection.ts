--- conflicted
+++ resolved
@@ -3,13 +3,8 @@
 import { camelCase, omit } from 'lodash';
 import { FORMAT_TEXT_MAP, Span, Tracer } from 'opentracing';
 import { inspect } from 'util';
-<<<<<<< HEAD
 import { ErrorCodes, Message, StreamMessageReader as VSCodeStreamMessageReader, StreamMessageWriter as VSCodeStreamMessageWriter } from 'vscode-jsonrpc';
-import { isNotificationMessage, isRequestMessage, NotificationMessage, RequestMessage, ResponseMessage } from 'vscode-jsonrpc/lib/messages';
-=======
-import { ErrorCodes, Message, MessageWriter, StreamMessageReader } from 'vscode-jsonrpc';
-import { isNotificationMessage, isReponseMessage, isRequestMessage, ResponseMessage } from 'vscode-jsonrpc/lib/messages';
->>>>>>> 0157952b
+import { isNotificationMessage, isReponseMessage, isRequestMessage, NotificationMessage, RequestMessage, ResponseMessage } from 'vscode-jsonrpc/lib/messages';
 import { Logger, NoopLogger } from './logging';
 import { TypeScriptService } from './typescript-service';
 
@@ -186,10 +181,6 @@
 					logger.error(`$/cancelRequest for unknown request ID ${message.params.id}`);
 					return;
 				}
-<<<<<<< HEAD
-			});
-			return;
-=======
 				subscription.unsubscribe();
 				subscriptions.delete(message.params.id);
 				messageWriter.write({
@@ -199,9 +190,8 @@
 						message: 'Request cancelled',
 						code: ErrorCodes.RequestCancelled
 					}
-				} as ResponseMessage);
+				});
 				return;
->>>>>>> 0157952b
 		}
 		const method = camelCase(message.method);
 		let span = new Span();
