--- conflicted
+++ resolved
@@ -5,11 +5,7 @@
 import * as sinon from 'sinon';
 import { PassThrough } from 'stream';
 import { ErrorCodes } from 'vscode-jsonrpc';
-<<<<<<< HEAD
 import { MessageEmitter, MessageWriter, registerLanguageHandler } from '../connection';
-=======
-import { MessageEmitter, registerLanguageHandler } from '../connection';
->>>>>>> 0157952b
 import { NoopLogger } from '../logging';
 import { TypeScriptService } from '../typescript-service';
 
@@ -64,11 +60,9 @@
 			};
 			const emitter = new EventEmitter();
 			const writer = {
-				write: sinon.spy(),
-				onError: Event.None,
-				onClose: Event.None
-			};
-			registerLanguageHandler(emitter as MessageEmitter, writer as MessageWriter, handler as any);
+				write: sinon.spy()
+			};
+			registerLanguageHandler(emitter as MessageEmitter, writer as any, handler as any);
 			emitter.emit('message', { jsonrpc: '2.0', id: 1, method: 'exit' });
 			await new Promise(resolve => setTimeout(resolve, 0));
 			sinon.assert.notCalled(handler.exit);
@@ -80,11 +74,9 @@
 			};
 			const emitter = new EventEmitter();
 			const writer = {
-				write: sinon.spy(),
-				onError: Event.None,
-				onClose: Event.None
-			};
-			registerLanguageHandler(emitter as MessageEmitter, writer as MessageWriter, handler as any);
+				write: sinon.spy()
+			};
+			registerLanguageHandler(emitter as MessageEmitter, writer as any, handler as any);
 			emitter.emit('message', { jsonrpc: '2.0', id: 1, method: 'whatever', result: 123 });
 			await new Promise(resolve => setTimeout(resolve, 0));
 			sinon.assert.notCalled(handler.whatever);
@@ -95,13 +87,11 @@
 			};
 			const emitter = new EventEmitter();
 			const writer = {
-				write: sinon.spy(),
-				onError: Event.None,
-				onClose: Event.None
+				write: sinon.spy()
 			};
 			const logger = new NoopLogger() as NoopLogger & { error: sinon.SinonStub };
 			sinon.stub(logger, 'error');
-			registerLanguageHandler(emitter as MessageEmitter, writer as MessageWriter, handler as any, { logger });
+			registerLanguageHandler(emitter as MessageEmitter, writer as any, handler as any, { logger });
 			emitter.emit('message', { jsonrpc: '2.0', id: 1 });
 			await new Promise(resolve => setTimeout(resolve, 0));
 			sinon.assert.calledOnce(logger.error);
@@ -210,7 +200,7 @@
 				const writer = {
 					write: sinon.spy()
 				};
-				registerLanguageHandler(emitter as MessageEmitter, writer as any, handler as any as TypeScriptService);
+				registerLanguageHandler(emitter as MessageEmitter, writer as any, handler as any);
 				emitter.emit('message', { jsonrpc: '2.0', id: 1, method: 'initialize', params: {} });
 				await new Promise(resolve => setTimeout(resolve, 0));
 				sinon.assert.calledOnce(handler.initialize);
@@ -226,13 +216,8 @@
 				const writer = {
 					write: sinon.spy()
 				};
-<<<<<<< HEAD
-				registerLanguageHandler(emitter as MessageEmitter, writer as any, handler as any as TypeScriptService);
-				emitter.emit('close');
-=======
-				registerLanguageHandler(emitter as MessageEmitter, writer as MessageWriter, handler as any as TypeScriptService);
+				registerLanguageHandler(emitter as MessageEmitter, writer as any, handler as any);
 				emitter.emit(event);
->>>>>>> 0157952b
 				sinon.assert.notCalled(handler.shutdown);
 			});
 			it(`should not call shutdown again on ${event} if shutdown was already called`, async () => {
@@ -242,11 +227,9 @@
 				};
 				const emitter = new EventEmitter();
 				const writer = {
-					write: sinon.spy(),
-					onError: Event.None,
-					onClose: Event.None
-				};
-				registerLanguageHandler(emitter as MessageEmitter, writer as MessageWriter, handler as any as TypeScriptService);
+					write: sinon.spy()
+				};
+				registerLanguageHandler(emitter as MessageEmitter, writer as any, handler as any);
 				emitter.emit('message', { jsonrpc: '2.0', id: 1, method: 'shutdown', params: {} });
 				await new Promise(resolve => setTimeout(resolve, 0));
 				sinon.assert.calledOnce(handler.shutdown);
