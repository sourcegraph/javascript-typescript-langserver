--- conflicted
+++ resolved
@@ -67,27 +67,24 @@
             }
             self.getFiles(root, packageJsonPattern, true, function (err, files) {
                 if (err) {
-<<<<<<< HEAD
                     console.error('An error occurred while collecting package.json', err);
                     return reject();
                 }
 
                 self.processPackageJson(root, files, function (err?: Error) {
                     let allFilesPattern = function (fileName) {
-                        return (/\.tsx?$/.test(fileName) || /(^|\/)tsconfig\.json$/.test(fileName)) ? true : false;
-                    }
-
+                        return (/\.(ts|js)x?$/.test(fileName) || /(^|\/)(ts|js)config\.json$/.test(fileName)) ? true : false;
+                    }
                     self.getFiles(root, allFilesPattern, false, function (err, files) {
                         if (err) {
                             console.error('An error occurred while collecting files', err);
-                            return reject();
+                            return reject(err);
                         }
-
                         self.processTsConfig(root, files, function (err?: Error, files?: string[]) {
                             const start = new Date().getTime();
                             if (err) {
                                 console.error('An error occurred while collecting files', err);
-                                return reject();
+                                return reject(err);
                             }
                             let tasks = [];
                             const fetch = function (path: string): AsyncFunction<string> {
@@ -95,51 +92,27 @@
                                     self.fs.readFile(path, (err?: Error, result?: string) => {
                                         if (err) {
                                             console.error('Unable to fetch content of ' + path, err);
-                                            return callback()
+                                            return callback(err)
                                         }
                                         const rel = path_.posix.relative(root, path);
                                         self.addFile(rel, result);
                                         return callback()
                                     })
-=======
-                    console.error('An error occurred while collecting files', err);
-                    return reject(err);
-                }
-                self.processTsConfig(root, files, function(err?: Error, files?: string[]) {
-                    const start = new Date().getTime();
-                    if (err) {
-                        console.error('An error occurred while collecting files', err);
-                        return reject(err);
-                    }
-                    let tasks = [];
-                    const fetch = function (path: string): AsyncFunction<string> {
-                        return function (callback: (err?: Error, result?: string) => void) {
-                            self.fs.readFile(path, (err?: Error, result?: string) => {
-                                if (err) {
-                                    console.error('Unable to fetch content of ' + path, err);
-                                    return callback(err)
->>>>>>> cf76b674
                                 }
                             };
                             files.forEach(function (path) {
                                 tasks.push(fetch(path))
                             });
-                            async.parallel(tasks, function () {
+                            async.parallel(tasks, function (err) {
                                 console.error('files fetched in', (new Date().getTime() - start) / 1000.0);
-                                return resolve();
+                                return err ? reject(err) : resolve();
                             })
                         });
                     });
-<<<<<<< HEAD
-=======
-                    async.parallel(tasks, function (err) {
-                        console.error('files fetched in', (new Date().getTime() - start) / 1000.0);
-                        return err ? reject(err) : resolve();
-                    })
->>>>>>> cf76b674
                 });
             });
         });
+
     }
 
     getCompilationSettings(): ts.CompilerOptions {
@@ -237,11 +210,7 @@
                     counter++;
                     tasks.push(self.fetchDir(fi.Name_))
                 } else {
-<<<<<<< HEAD
                     if (filePattern(fi.Name_)) {
-=======
-                    if (/\.(ts|js)x?$/.test(fi.Name_) || /(^|\/)(ts|js)config\.json$/.test(fi.Name_)) {
->>>>>>> cf76b674
                         files.push(fi.Name_)
                     }
                 }
