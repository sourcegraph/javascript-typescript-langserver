{

    "compilerOptions": {
        "target": "ES5",
        "lib": ["es2016"],
        "types": ["node", "mocha", "chai"],
        "module": "commonjs",
        "moduleResolution": "node",
        "sourceMap": true,
        "outDir": "build"
    },
<<<<<<< HEAD
=======
    "formatCodeOptions": {
        "indentSize": 4,
        "tabSize": 4,
        "convertTabsToSpaces": true
    },
    "files": [
        "src/language-server.ts",
        "src/language-server-stdio.ts",
        "src/test/language-server-test.ts"
    ],
>>>>>>> c6d6fc64
    "exclude": [
        "node_modules"
    ]
}<|MERGE_RESOLUTION|>--- conflicted
+++ resolved
@@ -9,19 +9,11 @@
         "sourceMap": true,
         "outDir": "build"
     },
-<<<<<<< HEAD
-=======
     "formatCodeOptions": {
         "indentSize": 4,
         "tabSize": 4,
         "convertTabsToSpaces": true
     },
-    "files": [
-        "src/language-server.ts",
-        "src/language-server-stdio.ts",
-        "src/test/language-server-test.ts"
-    ],
->>>>>>> c6d6fc64
     "exclude": [
         "node_modules"
     ]
