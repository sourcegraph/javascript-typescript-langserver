--- conflicted
+++ resolved
@@ -53,13 +53,8 @@
     "vscode-languageserver-types": "^3.0.3"
   },
   "devDependencies": {
-<<<<<<< HEAD
     "@types/chai": "4.0.0",
-    "@types/chai-as-promised": "0.0.30",
-=======
-    "@types/chai": "3.4.35",
     "@types/chai-as-promised": "0.0.31",
->>>>>>> a56f6da8
     "@types/chalk": "0.4.31",
     "@types/glob": "5.0.30",
     "@types/lodash": "4.14.65",
