--- conflicted
+++ resolved
@@ -24,11 +24,8 @@
     "typescript": "alexsaveliev/typescript",
     "vscode": "^1.0.1",
     "vscode-languageserver": "^2.2.1",
-<<<<<<< HEAD
     "vscode-languageserver-types": "^1.0.3",
     "download-github-repo": "^0.1.3"
-=======
-    "vscode-languageserver-types": "^1.0.3"
   },
   "devDependencies": {
     "@types/chai": "^3.4.34",
@@ -38,6 +35,5 @@
     "mocha": "^2.2.32",
     "tmp": "0.0.29",
     "ts-node": "^1.6.1"
->>>>>>> 576729c5
   }
 }