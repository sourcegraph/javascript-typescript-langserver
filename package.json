{
  "version": "1.0.0",
  "name": "ls-javascript",
  "dependencies": {
    "async": "^2.0.1",
    "body-parser": "^1.15.2",
    "commander": "^2.9.0",
    "es6-promise": "^3.2.1",
    "express": "^4.14.0",
    "find-files-excluding-dirs": "alexsaveliev/find-files-excluding-dirs",
    "jsonpath-plus": "^0.15.0",
    "node-fs": "^0.1.7",
    "node-mkdirp": "0.0.1",
    "read-json-sync": "^1.1.1",
    "sanitize-html": "^1.13.0",
    "typescript": "^2.0.0",
    "vscode-languageserver": "^2.2.1",
<<<<<<< HEAD
    "vscode-languageserver-types": "^1.0.3",
    "sanitize-html": "^1.13.0",
    "jsonpath-plus": "^0.15.0",
    "glob": "^7.1.0"
=======
    "vscode-languageserver-types": "^1.0.3"
>>>>>>> 49c1fd74
  }
}<|MERGE_RESOLUTION|>--- conflicted
+++ resolved
@@ -15,13 +15,7 @@
     "sanitize-html": "^1.13.0",
     "typescript": "^2.0.0",
     "vscode-languageserver": "^2.2.1",
-<<<<<<< HEAD
     "vscode-languageserver-types": "^1.0.3",
-    "sanitize-html": "^1.13.0",
-    "jsonpath-plus": "^0.15.0",
     "glob": "^7.1.0"
-=======
-    "vscode-languageserver-types": "^1.0.3"
->>>>>>> 49c1fd74
   }
 }