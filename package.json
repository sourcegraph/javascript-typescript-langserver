--- conflicted
+++ resolved
@@ -57,13 +57,8 @@
     "vscode-languageserver-types": "^3.0.3"
   },
   "devDependencies": {
-<<<<<<< HEAD
-    "@semantic-release/github": "^1.0.0",
     "@semantic-release/npm": "^2.0.0",
-=======
     "@semantic-release/github": "^2.0.0",
-    "@semantic-release/npm": "^1.0.0",
->>>>>>> 31f4323c
     "@sourcegraph/prettierrc": "^1.1.0",
     "@sourcegraph/tsconfig": "^1.0.0",
     "@sourcegraph/tslint-config": "^8.0.0",
