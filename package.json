--- conflicted
+++ resolved
@@ -26,12 +26,8 @@
   },
   "scripts": {
     "clean": "rimraf lib",
-<<<<<<< HEAD
+    "cover": "nyc --silent --all --require source-map-support/register mocha --timeout 7000 --slow 2000 lib/test/**/*.js",
     "test": "mocha --require source-map-support/register --timeout 7000 --slow 2000 lib/test/**/*.js",
-=======
-    "cover": "nyc --silent --all --require source-map-support/register mocha --timeout 5000 --slow 2000 lib/test/**/*.js",
-    "test": "mocha --require source-map-support/register --timeout 5000 --slow 2000 lib/test/**/*.js",
->>>>>>> dadef591
     "lint": "tslint -t msbuild -c tslint.json 'src/**/*.ts'",
     "build": "tsc",
     "watch": "tsc -w"
