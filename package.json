{
  "name": "javascript-typescript-langserver",
  "homepage": "https://github.com/sourcegraph/javascript-typescript-langserver",
  "author": "Sourcegraph",
  "version": "0.0.0-development",
  "license": "Apache-2.0",
  "description": "Implementation of the Language Server Protocol for JavaScript and TypeScript",
  "keywords": [
    "LSP",
    "compiler",
    "language",
    "javascript",
    "editor",
    "typescript"
  ],
  "bugs": {
    "url": "https://github.com/sourcegraph/javascript-typescript-langserver/issues"
  },
  "repository": {
    "type": "git",
    "url": "https://github.com/sourcegraph/javascript-typescript-langserver.git"
  },
  "engines": {
    "node": ">=6.0.0",
    "vscode": "1.x.x"
  },
  "scripts": {
    "clean": "rimraf lib",
    "cover": "nyc --silent --all --require source-map-support/register mocha --timeout 7000 --slow 2000 lib/test/**/*.js",
    "test": "mocha --require source-map-support/register --timeout 7000 --slow 2000 lib/test/**/*.js",
    "lint": "tslint -t msbuild -c tslint.json 'src/**/*.ts'",
    "build": "tsc",
    "watch": "tsc -w",
    "semantic-release": "semantic-release pre && npm publish && semantic-release post",
    "commitmsg": "validate-commit-msg"
  },
  "dependencies": {
    "@reactivex/rxjs": "^5.3.0",
    "chai": "^4.0.1",
    "chai-as-promised": "^7.0.0",
    "chalk": "^2.0.0",
    "commander": "^2.9.0",
    "fast-json-patch": "^2.0.2",
    "glob": "^7.1.1",
    "iterare": "^0.0.8",
    "jaeger-client": "^3.5.3",
    "lodash": "^4.17.4",
    "mz": "^2.6.0",
    "object-hash": "^1.1.8",
    "opentracing": "^0.14.0",
    "semaphore-async-await": "^1.5.1",
    "string-similarity": "^1.1.0",
    "typescript": "2.3.4",
    "vscode-jsonrpc": "^3.3.1",
    "vscode-languageserver": "^3.1.0",
    "vscode-languageserver-types": "^3.0.3"
  },
  "devDependencies": {
    "@types/chai": "4.0.0",
    "@types/chai-as-promised": "0.0.31",
    "@types/chalk": "0.4.31",
<<<<<<< HEAD
    "@types/glob": "5.0.31",
    "@types/lodash": "4.14.72",
=======
    "@types/glob": "5.0.30",
    "@types/lodash": "4.14.73",
>>>>>>> d15aa99b
    "@types/mocha": "2.2.41",
    "@types/mz": "0.0.31",
    "@types/node": "7.0.32",
    "@types/object-hash": "0.5.28",
    "@types/rimraf": "2.0.1",
    "@types/sinon": "2.3.3",
    "@types/temp": "0.8.29",
    "commitizen": "^2.9.6",
    "cz-conventional-changelog": "^2.0.0",
    "husky": "^0.14.0",
    "mocha": "^3.2.0",
    "nyc": "^11.0.2",
    "rimraf": "^2.6.1",
    "semantic-release": "^6.3.6",
    "sinon": "^3.0.0",
    "source-map-support": "^0.4.11",
    "temp": "^0.8.3",
    "tslint": "^5.0.0",
    "validate-commit-msg": "^2.12.2"
  },
  "bin": {
    "javascript-typescript-langserver": "./lib/language-server.js",
    "javascript-typescript-stdio": "./lib/language-server-stdio.js"
  },
  "nyc": {
    "include": [
      "lib/**/*.js"
    ],
    "exclude": [
      "lib/test/**/*.js"
    ]
  },
  "config": {
    "commitizen": {
      "path": "./node_modules/cz-conventional-changelog"
    }
  },
  "greenkeeper": {
    "ignore": [
      "@types/node"
    ]
  }
}<|MERGE_RESOLUTION|>--- conflicted
+++ resolved
@@ -59,13 +59,9 @@
     "@types/chai": "4.0.0",
     "@types/chai-as-promised": "0.0.31",
     "@types/chalk": "0.4.31",
-<<<<<<< HEAD
     "@types/glob": "5.0.31",
     "@types/lodash": "4.14.72",
-=======
-    "@types/glob": "5.0.30",
     "@types/lodash": "4.14.73",
->>>>>>> d15aa99b
     "@types/mocha": "2.2.41",
     "@types/mz": "0.0.31",
     "@types/node": "7.0.32",
