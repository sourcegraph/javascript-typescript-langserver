{
  "name": "javascript-typescript-langserver",
  "homepage": "https://github.com/sourcegraph/javascript-typescript-langserver",
  "author": "Sourcegraph",
  "version": "2.0.0-pre.16",
  "license": "Apache-2.0",
  "description": "Implementation of the Language Server Protocol for JavaScript and TypeScript",
  "keywords": [
    "LSP",
    "compiler",
    "language",
    "javascript",
    "editor",
    "typescript"
  ],
  "bugs": {
    "url": "https://github.com/sourcegraph/javascript-typescript-langserver/issues"
  },
  "repository": {
    "type": "git",
    "url": "https://github.com/sourcegraph/javascript-typescript-langserver.git"
  },
  "engines": {
    "node": ">=6.0.0",
    "vscode": "1.x.x"
  },
  "scripts": {
    "clean": "rimraf lib",
    "cover": "nyc --silent --all --require source-map-support/register mocha --timeout 7000 --slow 2000 lib/test/**/*.js",
    "test": "mocha --require source-map-support/register --timeout 7000 --slow 2000 lib/test/**/*.js",
    "lint": "tslint -t msbuild -c tslint.json 'src/**/*.ts'",
    "build": "tsc",
    "watch": "tsc -w"
  },
  "dependencies": {
    "@reactivex/rxjs": "^5.3.0",
    "async": "^2.1.5",
    "bluebird": "^3.4.7",
    "chai": "^3.4.34",
    "chai-as-promised": "^6.0.0",
    "chalk": "^1.1.3",
    "commander": "^2.9.0",
    "glob": "^7.1.1",
    "iterare": "^0.0.8",
    "lodash": "^4.17.4",
    "mz": "^2.6.0",
    "opentracing": "felixfbecker/opentracing-javascript#d42e8ac50e3555ca1a9a006bee0fd5856a838a47",
    "semaphore-async-await": "^1.5.1",
    "typescript": "2.2.2",
    "vscode-jsonrpc": "^3.1.0",
    "vscode-languageserver": "^3.1.0",
    "vscode-languageserver-types": "^3.0.3",
    "yarn": "^0.21.3"
  },
  "devDependencies": {
    "@types/async": "2.0.40",
    "@types/bluebird": "3.5.2",
    "@types/chai": "3.4.35",
    "@types/chai-as-promised": "0.0.30",
    "@types/chalk": "0.4.31",
    "@types/glob": "5.0.30",
    "@types/lodash": "4.14.61",
    "@types/mocha": "2.2.40",
    "@types/mz": "0.0.30",
    "@types/node": "7.0.12",
    "@types/rimraf": "0.0.28",
    "@types/sinon": "2.1.2",
    "@types/temp": "0.8.29",
    "mocha": "^3.2.0",
    "nyc": "^10.1.2",
    "rimraf": "^2.6.1",
    "sinon": "^2.0.0",
    "source-map-support": "^0.4.11",
    "temp": "^0.8.3",
<<<<<<< HEAD
    "ts-node": "^3.0.2",
    "tslint": "^5.0.0",
    "typescript-formatter": "^5.1.3"
=======
    "ts-node": "^1.6.1",
    "tslint": "^5.0.0",
    "typescript-formatter": "^4.0.0"
>>>>>>> 544bf729
  },
  "bin": {
    "javascript-typescript-langserver": "./lib/language-server.js",
    "javascript-typescript-stdio": "./lib/language-server-stdio.js"
  },
  "nyc": {
    "include": [
      "lib/**/*.js"
    ],
    "exclude": [
      "lib/test/**/*.js"
    ]
  }
}<|MERGE_RESOLUTION|>--- conflicted
+++ resolved
@@ -72,15 +72,9 @@
     "sinon": "^2.0.0",
     "source-map-support": "^0.4.11",
     "temp": "^0.8.3",
-<<<<<<< HEAD
     "ts-node": "^3.0.2",
     "tslint": "^5.0.0",
     "typescript-formatter": "^5.1.3"
-=======
-    "ts-node": "^1.6.1",
-    "tslint": "^5.0.0",
-    "typescript-formatter": "^4.0.0"
->>>>>>> 544bf729
   },
   "bin": {
     "javascript-typescript-langserver": "./lib/language-server.js",
